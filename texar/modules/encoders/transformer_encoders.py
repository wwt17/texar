# Copyright 2018 The Texar Authors. All Rights Reserved.
#
# Licensed under the Apache License, Version 2.0 (the "License");
# you may not use this file except in compliance with the License.
# You may obtain a copy of the License at
#
#      http://www.apache.org/licenses/LICENSE-2.0
#
# Unless required by applicable law or agreed to in writing, software
# distributed under the License is distributed on an "AS IS" BASIS,
# WITHOUT WARRANTIES OR CONDITIONS OF ANY KIND, either express or implied.
# See the License for the specific language governing permissions and
# limitations under the License.
"""
Transformer encoders with multihead self attention.
"""

from __future__ import absolute_import
from __future__ import division
from __future__ import print_function

import tensorflow as tf

from texar.core import layers
from texar.utils import transformer_attentions as attn
from texar.modules.embedders.position_embedders import\
    SinusoidsPositionEmbedder, PositionEmbedder
from texar.modules.encoders.encoder_base import EncoderBase
from texar.modules.encoders.multihead_attention import MultiheadAttentionEncoder
from texar.modules.networks.networks import FeedForwardNetwork
from texar import utils
from texar.utils.shapes import shape_list, mask_sequences
from texar.utils.mode import is_train_mode

# pylint: disable=too-many-locals, invalid-name

__all__ = [
    "default_transformer_poswise_net_hparams",
    "TransformerEncoder"
]

def default_transformer_poswise_net_hparams(output_dim=512):
    """Returns default hyperparameters of a
    :class:`~texar.modules.FeedForwardNetwork` as a pos-wise network used
    in :class:`~texar.modules.TransformerEncoder` and
    :class:`~texar.modules.TransformerDecoder`.

    This is a 2-layer dense network with dropout in-between.

    .. code-block:: python

        {
            "layers": [
                {
                    "type": "Dense",
                    "kwargs": {
                        "name": "conv1",
                        "units": output_dim*4,
                        "activation": "relu",
                        "use_bias": True,
                    }
                },
                {
                    "type": "Dropout",
                    "kwargs": {
                        "rate": 0.1,
                    }
                },
                {
                    "type": "Dense",
                    "kwargs": {
                        "name": "conv2",
                        "units": output_dim,
                        "use_bias": True,
                    }
                }
            ],
            "name": "ffn"
        }

    Args:
        output_dim (int): The size of output dense layer.
    """
    return {
        "layers": [
            {
                "type": "Dense",
                "kwargs": {
                    "name": "conv1",
                    "units": output_dim*4,
                    "activation": "relu",
                    "use_bias": True,
                }
            },
            {
                "type": "Dropout",
                "kwargs": {
                    "rate": 0.1,
                }
            },
            {
                "type": "Dense",
                "kwargs": {
                    "name": "conv2",
                    "units": output_dim,
                    "use_bias": True,
                }
            }
        ],
        "name": "ffn"
    }


class TransformerEncoder(EncoderBase):
    """Transformer encoder that applies multi-head self attention for encoding
    sequences.
    Stacked :class:`~texar.modules.encoders.MultiheadAttentionEncoder`,
    :class:`~texar.modules.FeedForwardNetwork` and residual connections.

    Args:
        hparams (dict or HParams, optional): Hyperparameters. Missing
            hyperparameter will be set to default values. See
            :meth:`default_hparams` for the hyperparameter sturcture and
            default values.

    .. document private functions
    .. automethod:: _build
    """
    def __init__(self, hparams=None):
        EncoderBase.__init__(self, hparams)

        with tf.variable_scope(self.variable_scope):
            if self._hparams.initializer:
                tf.get_variable_scope().set_initializer(
                    layers.get_initializer(self._hparams.initializer))
            if self._hparams.position_embedder_type == 'sinusoids':
                self.position_embedder = SinusoidsPositionEmbedder(
                    self._hparams.position_embedder_hparams)
            else:
                self.position_embedder = PositionEmbedder(
                    position_size=self._hparams.position_size,
                    hparams=self._hparams.position_embedder_hparams)
            # pylint: disable=protected-access
            if self._hparams.dim != \
                self.position_embedder._hparams.dim:
                raise ValueError('"dim" in '
                                 'TransformerEncoder hparams must be equal '
                                 'to "dim" in its '
                                 'position_embedder_hparams.')

            self.multihead_attention_list = []
            self.poswise_networks = []
            for i in range(self._hparams.num_blocks):
                with tf.variable_scope("layer_{}".format(i)):
                    with tf.variable_scope('attention'):
                        multihead_attention = MultiheadAttentionEncoder(
                            self._hparams.multihead_attention)
                        self.multihead_attention_list.append(
                            multihead_attention)
                    # pylint: disable=protected-access
                    if self._hparams.dim != \
                        multihead_attention._hparams.output_dim:
<<<<<<< HEAD
                        raise ValueError('The output dimenstion of '
                                         'MultiheadEncoder should be equal '
                                         'to the dim of TransformerEncoder')
=======
                        raise ValueError('The "dim" in the hparams of '
                                         'multihead_attention should be equal '
                                         'to the "dim" of TransformerEncoder')
>>>>>>> fb8e5eed
                    poswise_network = FeedForwardNetwork(
                        hparams=self._hparams['poswise_feedforward'])
                    # pylint: disable=protected-access
                    if self._hparams.dim != \
                        poswise_network._hparams.layers[-1]['kwargs']['units']:
                        # poswise_network._hparams.layers[-1]['units']:
<<<<<<< HEAD
                        raise ValueError('The output dimenstion of '
                                         'FeedForwardNetwork should be equal '
                                         'to the dim of TransformerEncoder')
=======
                        raise ValueError('The "units" in the "kwargs" of '
                                         'FeedForwardNetwork should be equal '
                                         'to the "dim" of TransformerEncoder')
>>>>>>> fb8e5eed
                    self.poswise_networks.append(poswise_network)
    @staticmethod
    def default_hparams():
        """Returns a dictionary of hyperparameters with default values.

        .. code-block:: python

            {
                "num_blocks": 6,
                "dim": 512,
                'position_embedder_type': 'sinusoids',
                'position_size': None,
                'position_embedder_hparams': None,
                "embedding_dropout": 0.1,
                "residual_dropout": 0.1,
                "poswise_feedforward": default_transformer_poswise_net_hparams,
                'multihead_attention': {
                    'name': 'multihead_attention',
                    'num_units': 512,
                    'output_dim': 512,
                    'num_heads': 8,
                    'dropout_rate': 0.1,
                    'output_dim': 512,
                    'use_bias': False,
                },
                "initializer": None,
                "name": "transformer_encoder"
                'use_bert_config': False,
            }

        Here:

        "num_blocks" : int
            Number of stacked blocks.

        "dim" : int
            Hidden dimension of the encoders.

        "use_bert_config": bool
            If False, apply the default Transformer Encoder architecture.
            If True, apply the Transformer Encoder architecture used in BERT.
            The differences lie in:
                1. The Normalization of the input embedding with dimension
                2. The attention bias for padding tokens.
                3. The residual connections between the internal tensors.

        "position_embedder_type":
            Choose from "sinusoids" or "variables".

            "sinusoids":
                create the position embedding as sinusoids, which is fixed.
            "variables":
                create the position embedding as trainable variables.

        "position_size": int
            The size of position embeddings.
            Only be used when "position_embedder_type"is "variables".

        "position_embedder_hparams" : dict, optional
            Hyperparameters of a
            :class:`~texar.modules.PositionEmbedder` as position
            embedder if "position_embedder_type" is "variables",
            or Hyperparameters of a
            :class:`~texar.modules.SinusoidsPositionEmbedder` as position
            embedder if "position_embedder_type" is "sinusoids".

        "embedding_dropout" : float
            Dropout rate of the input word and position embeddings.

        "residual_dropout" :  float
            Dropout rate of the residual connections.

        "poswise_feedforward" : dict
            Hyperparameters for a feed-forward network used in residual
            connections.
            Make sure the dimension of the output tensor is equal to `dim`.

            See :func:`~texar.modules.default_transformer_poswise_net_hparams`
            for details.

        "multihead_attention" : dict
            Hyperparameters for the multihead attention strategy.
<<<<<<< HEAD
            Make sure the `output_dim` in this module is equal to `dim`.
            See :func:
            `~texar.modules.encoder.MultiheadAttentionEncoder.default_harams`
=======
            Make sure the "output_dim" in this module is equal to "dim".
            See :func:`~texar.modules.MultiheadAttentionEncoder.default_harams`
>>>>>>> fb8e5eed
            for details.

        "initializer" : dict, optional
            Hyperparameters of the default initializer that initializes
            variables created in this module.
            See :func:`~texar.core.get_initializer` for details.

        "name" : str
            Name of the module.
        """
        return {
            'num_blocks': 6,
            'dim': 512,
            'use_bert_config': False,
            'position_embedder_type': 'sinusoids',
            'position_size': None,
            'position_embedder_hparams': None,
            'embedding_dropout': 0.1,
            'residual_dropout': 0.1,
            'poswise_feedforward': default_transformer_poswise_net_hparams(),
            'multihead_attention': {
                'name': 'multihead_attention',
                'num_units': 512,
<<<<<<< HEAD
                'dropout_rate': 0.1,
                'output_dim': 512,
=======
>>>>>>> fb8e5eed
                'num_heads': 8,
                'dropout_rate': 0.1,
                'output_dim': 512,
                'use_bias': False,
            },
            'initializer': None,
            'name': 'transformer_encoder',
        }

    # pylint: disable=arguments-differ, too-many-branches, too-many-statements
    def _build(self, inputs, sequence_length, mode=None):
        """Encodes the inputs.

        Args:
            inputs: A 3D Tensor of shape `[batch_size, max_time, dim]`,
                containing the word embeddings of input sequences. Note that
                the embedding dimension `dim` must equal "dim" in
                :attr:`hparams`.
            sequence_length: A 1D Tensor of shape `[batch_size]`. Input tokens
                beyond respective sequence lengths are masked out
                automatically.
            mode (optional): A tensor taking value in
                :tf_main:`tf.estimator.ModeKeys <estimator/ModeKeys>`,
                including `TRAIN`, `EVAL`, and `PREDICT`. Used to toggle
                dropout.
                If `None` (default), :func:`texar.global_mode` is used.

        Returns:
            A Tensor of shape `[batch_size, max_time, dim]` containing the
            encoded vectors.
        """
        # Multiply input embedding with the sqrt of its dimension for
        # normalization
        if not self._hparams.use_bert_config:
            inputs = inputs * self._hparams.dim**0.5
            inputs = mask_sequences(inputs, sequence_length, tensor_rank=3)
        _, lengths, _ = shape_list(inputs)

        inputs_padding = 1 - tf.sequence_mask(
            sequence_length, tf.shape(inputs)[1], dtype=tf.float32)
        if self._hparams.use_bert_config:
            ignore_padding = attn.attention_bias_ignore_padding(
                inputs_padding, bias_value=-1e4)
        else:
            ignore_padding = attn.attention_bias_ignore_padding(
                inputs_padding)

        encoder_self_attention_bias = ignore_padding

        positions = tf.expand_dims(tf.range(lengths, dtype=tf.int32), 0)
        pos_embeds = self.position_embedder(positions)

        input_embedding = inputs + pos_embeds

        if self._hparams.use_bert_config:
            x = layers.layer_normalize(input_embedding)
            x = tf.layers.dropout(x,
                                  rate=self._hparams.embedding_dropout,
                                  training=is_train_mode(mode))
        else:
            x = tf.layers.dropout(input_embedding,
                                  rate=self._hparams.embedding_dropout,
                                  training=is_train_mode(mode))

        # Just to keep consistent with BERT, actually makes no difference
        if self._hparams.use_bert_config:
            pad_remover = None
        else:
            pad_remover = utils.transformer_utils.PadRemover(inputs_padding)

        for i in range(self._hparams.num_blocks):
            with tf.variable_scope("layer_{}".format(i)):
                multihead_attention = self.multihead_attention_list[i]
                # trivial difference between BERT and original Transformer
                if self._hparams.use_bert_config:
                    _queries_input = x
                else:
                    _queries_input = layers.layer_normalize(x)

                attention_output = multihead_attention(
                    queries=_queries_input,
                    memory=_queries_input,
                    memory_attention_bias=encoder_self_attention_bias,
                    mode=mode,
                )
                attention_output = tf.layers.dropout(
                    attention_output,
                    rate=self._hparams.residual_dropout,
                    training=is_train_mode(mode),
                )
                x = x + attention_output
                with tf.variable_scope('output'):
                    if self._hparams.use_bert_config:
                        x = layers.layer_normalize(x)
                        y = x
                    else:
                        y = layers.layer_normalize(x)
                poswise_network = self.poswise_networks[i]
                with tf.variable_scope(poswise_network.variable_scope):
                    original_shape = shape_list(y)
                    y = tf.reshape(y, [-1, self._hparams.dim])
                    if pad_remover:
                        y = tf.expand_dims(pad_remover.remove(y), axis=0)
                        # [1, batch_size*seq_length, hidden_dim]
                    layer_output = poswise_network(y, mode=mode)
                    sub_output = tf.layers.dropout(
                        layer_output,
                        rate=self._hparams.residual_dropout,
                        training=is_train_mode(mode)
                    )
                    if pad_remover:
                        sub_output = tf.reshape(pad_remover.restore(tf.squeeze(\
                            sub_output, axis=0)), original_shape \
                        )
                    else:
                        sub_output = tf.reshape(sub_output, original_shape)

                    x = x + sub_output
                    if self._hparams.use_bert_config:
                        x = layers.layer_normalize(x)

        if not self._hparams.use_bert_config:
            x = layers.layer_normalize(x)

        if not self._built:
            self._add_internal_trainable_variables()
            self._built = True

        return x<|MERGE_RESOLUTION|>--- conflicted
+++ resolved
@@ -160,30 +160,18 @@
                     # pylint: disable=protected-access
                     if self._hparams.dim != \
                         multihead_attention._hparams.output_dim:
-<<<<<<< HEAD
-                        raise ValueError('The output dimenstion of '
-                                         'MultiheadEncoder should be equal '
-                                         'to the dim of TransformerEncoder')
-=======
                         raise ValueError('The "dim" in the hparams of '
                                          'multihead_attention should be equal '
                                          'to the "dim" of TransformerEncoder')
->>>>>>> fb8e5eed
                     poswise_network = FeedForwardNetwork(
                         hparams=self._hparams['poswise_feedforward'])
                     # pylint: disable=protected-access
                     if self._hparams.dim != \
                         poswise_network._hparams.layers[-1]['kwargs']['units']:
                         # poswise_network._hparams.layers[-1]['units']:
-<<<<<<< HEAD
-                        raise ValueError('The output dimenstion of '
-                                         'FeedForwardNetwork should be equal '
-                                         'to the dim of TransformerEncoder')
-=======
                         raise ValueError('The "units" in the "kwargs" of '
                                          'FeedForwardNetwork should be equal '
                                          'to the "dim" of TransformerEncoder')
->>>>>>> fb8e5eed
                     self.poswise_networks.append(poswise_network)
     @staticmethod
     def default_hparams():
@@ -266,14 +254,8 @@
 
         "multihead_attention" : dict
             Hyperparameters for the multihead attention strategy.
-<<<<<<< HEAD
-            Make sure the `output_dim` in this module is equal to `dim`.
-            See :func:
-            `~texar.modules.encoder.MultiheadAttentionEncoder.default_harams`
-=======
             Make sure the "output_dim" in this module is equal to "dim".
             See :func:`~texar.modules.MultiheadAttentionEncoder.default_harams`
->>>>>>> fb8e5eed
             for details.
 
         "initializer" : dict, optional
@@ -297,11 +279,6 @@
             'multihead_attention': {
                 'name': 'multihead_attention',
                 'num_units': 512,
-<<<<<<< HEAD
-                'dropout_rate': 0.1,
-                'output_dim': 512,
-=======
->>>>>>> fb8e5eed
                 'num_heads': 8,
                 'dropout_rate': 0.1,
                 'output_dim': 512,
