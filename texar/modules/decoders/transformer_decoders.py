# Copyright 2018 The Texar Authors. All Rights Reserved.
#
# Licensed under the Apache License, Version 2.0 (the "License");
# you may not use this file except in compliance with the License.
# You may obtain a copy of the License at
#
#      http://www.apache.org/licenses/LICENSE-2.0
#
# Unless required by applicable law or agreed to in writing, software
# distributed under the License is distributed on an "AS IS" BASIS,
# WITHOUT WARRANTIES OR CONDITIONS OF ANY KIND, either express or implied.
# See the License for the specific language governing permissions and
# limitations under the License.
"""
Transformer decoder.
"""

from __future__ import absolute_import
from __future__ import division
from __future__ import print_function

# pylint: disable=no-name-in-module, too-many-arguments, too-many-locals
# pylint: disable=invalid-name, too-many-instance-attributes,
# pylint: disable=too-many-branches

import collections

import tensorflow as tf
<<<<<<< HEAD
from tensorflow.contrib.framework import nest
=======
from tensorflow.contrib.seq2seq import Decoder as TFDecoder
from tensorflow.contrib.seq2seq import dynamic_decode
>>>>>>> fb8e5eed

from texar.core import layers
from texar.module_base import ModuleBase
from texar.modules.networks.networks import FeedForwardNetwork
from texar.modules.embedders.position_embedders import SinusoidsPositionEmbedder
from texar.modules.encoders.transformer_encoders import \
    default_transformer_poswise_net_hparams
from texar.modules.encoders.multihead_attention import \
    MultiheadAttentionEncoder
from texar.utils import beam_search
from texar.utils.shapes import shape_list, mask_sequences
from texar.utils import transformer_attentions as attn
from texar.utils.mode import is_train_mode
from texar.utils import transpose_batch_time

__all__ = [
    "TransformerDecoderOutput",
    "TransformerDecoder"
]


class TransformerDecoderOutput(
        collections.namedtuple("TransformerDecoderOutput",
                               ("logits", "sample_id"))):
    """The output of :class:`TransformerDecoder`.

    Attributes:
        logits: A float Tensor of shape
            `[batch_size, max_time, vocab_size]` containing the logits.
        sample_id: An int Tensor of shape `[batch_size, max_time]`
            containing the sampled token indexes.
    """


class TransformerDecoder(ModuleBase, TFDecoder):
    """Transformer decoder that applies multi-head attention for
    sequence decoding.
    Stacked :class:`~texar.modules.encoders.MultiheadAttentionEncoder` for
    encoder-decoder attention and self attention,
    :class:`~texar.modules.FeedForwardNetwork` and residual connections.

    Use the passed `embedding` variable as the parameters of the
    transform layer from output to logits.

    Args:
        embedding: A Tensor of shape `[vocab_size, dim]` containing the
            word embedding. The Tensor is used as the decoder output layer.
        hparams (dict or HParams, optional): Hyperparameters. Missing
            hyperparameter will be set to default values. See
            :meth:`default_hparams` for the hyperparameter sturcture and
            default values.

    .. document private functions
    .. automethod:: _build
    """
    def __init__(self, embedding, hparams=None):
        ModuleBase.__init__(self, hparams)

        with tf.variable_scope(self.variable_scope):
            if self._hparams.initializer:
                tf.get_variable_scope().set_initializer(
                    layers.get_initializer(self._hparams.initializer))

            self.position_embedder = \
                SinusoidsPositionEmbedder(
                    self._hparams.position_embedder_hparams)

            self._embedding = embedding
            self._vocab_size = self._embedding.get_shape().as_list()[0]

            self.output_layer = \
                self._build_output_layer(shape_list(self._embedding)[-1])
            self.multihead_attentions = {
                'self_att': [],
                'encdec_att': []
            }
            self.poswise_networks = []
            for i in range(self._hparams.num_blocks):
                layer_name = 'layer_{}'.format(i)
                with tf.variable_scope(layer_name):
                    with tf.variable_scope("self_attention"):
                        multihead_attention = MultiheadAttentionEncoder(
                            self._hparams.multihead_attention)
                        self.multihead_attentions['self_att'].append(
                            multihead_attention)
                    # pylint: disable=protected-access
                    if self._hparams.dim != \
                        multihead_attention._hparams.output_dim:
                        raise ValueError('The output dimenstion of '
                                         'MultiheadEncoder should be equal '
                                         'to the dim of TransformerDecoder')

                    with tf.variable_scope('encdec_attention'):
                        multihead_attention = MultiheadAttentionEncoder(
                            self._hparams.multihead_attention)
                        self.multihead_attentions['encdec_att'].append(
                            multihead_attention)
                    if self._hparams.dim != \
                        multihead_attention._hparams.output_dim:
                        raise ValueError('The output dimenstion of '
                                         'MultiheadEncoder should be equal '
                                         'to the dim of TransformerDecoder')

                    poswise_network = FeedForwardNetwork(
                        hparams=self._hparams['poswise_feedforward'])
                    if self._hparams.dim != \
                        poswise_network._hparams.layers[-1]['kwargs']['units']:
                        raise ValueError('The output dimenstion of '
                                         'FeedForwardNetwork should be equal '
                                         'to the dim of TransformerDecoder')
                    self.poswise_networks.append(poswise_network)

    @staticmethod
    def default_hparams():
        """Returns a dictionary of hyperparameters with default values.

        .. code-block:: python

            {
                # Same as in TransformerEncoder
                "num_blocks": 6,
                "dim": 512,
                "position_embedder_hparams": None,
                "embedding_dropout": 0.1,
                "residual_dropout": 0.1,
                "poswise_feedforward": default_transformer_poswise_net_hparams,
                "multihead_attention": {
                    "num_units": 512,
                    "num_heads": 8,
                },
                "initializer": None,
                # Additional for TransformerDecoder
                "embedding_tie": True,
                "output_layer_bias": False,
                "max_decoding_length": int(1e10),
                "name": "transformer_decoder"
            }

        Here:

        "num_blocks" : int
            Number of stacked blocks.

        "dim" : int
            Hidden dimension of the encoder.

        "position_embedder_hparams" : dict, optional
            Hyperparameters of a
            :class:`~texar.modules.SinusoidsPositionEmbedder` as position
            embedder. If `None`, the
            :meth:`~texar.modules.SinusoidsPositionEmbedder.default_hparams`
            is used.

        "embedding_dropout": float
            Dropout rate of the input word and position embeddings.

        "residual_dropout" :  float
            Dropout rate of the residual connections.

        "poswise_feedforward" : dict
            Hyperparameters for a feed-forward network used in residual
            connections.
            Make sure the dimension of the output tensor is equal to `dim`.

            See :func:`~texar.modules.default_transformer_poswise_net_hparams`
            for details.

        "multihead_attention" : dict
            Hyperparameters for the multihead attention strategy.
            Make sure the `output_dim` in this module is equal to `dim`.

<<<<<<< HEAD
            See :func:
            `~texar.modules.encoder.MultiheadAttentionEncoder.default_harams`
=======
            See :func:`~texar.modules.MultiheadAttentionEncoder.default_hparams`
>>>>>>> fb8e5eed
            for details.

        "initializer" : dict, optional
            Hyperparameters of the default initializer that initializes
            variables created in this module.
            See :func:`~texar.core.get_initializer` for details.

        "embedding_tie" : bool
            Whether to use the word embedding matrix as the output layer
            that computes logits. If `False`, an additional dense layer
            is created.

        "output_layer_bias" : bool
            Whether to use bias to the output layer.

        "max_decoding_length" : int
            The maximum allowed number of decoding steps.
            Set to a very large number of avoid the length constraint.
            Ignored if provided in :meth:`_build` or
            "train_greedy" decoding is used.

            Length penalty coefficient. Refer to
            https://arxiv.org/abs/1609.08144 for more details.

        "name" : str
            Name of the module.
        """
        return {
            "num_blocks": 6,
            "initializer": None,
            "position_embedder_hparams": None,
            "embedding_tie": True,
            "output_layer_bias": False,
            "max_decoding_length": int(1e10),
            "embedding_dropout": 0.1,
            "residual_dropout": 0.1,
            "poswise_feedforward": default_transformer_poswise_net_hparams(),
            'multihead_attention': {
                'num_units': 512,
                'dropout_rate': 0.1,
                'output_dim': 512,
                'num_heads': 8,
            },
            "dim": 512,
            "name": "transformer_decoder",
        }

    def _prepare_tokens_to_embeds(self, tokens):
        """ a callable function to transform tokens into embeddings."""
        token_emb = tf.nn.embedding_lookup(self._embedding, tokens)
        return token_emb

    def _inputs_to_outputs_fn(self, max_length):
        """Returns a function that accepts the inputs and related
        decoding status, and returns the outputs of this step (for example,
        the predicted logits of the next token).
        """
        positions = tf.expand_dims(tf.range(max_length, dtype=tf.int32), 0)
        timing_signal = self.position_embedder(positions)

        def _impl(inputs, step, cache):
            """The function is called in dynamic decoding.
<<<<<<< HEAD
=======

            `inputs` should be of shape `[batch_size, dim]`.

            Returns outputs (i.e. logits) of shape `[batch_size, vocab_size]`
            and updated cache.
>>>>>>> fb8e5eed
            """
            # Multiply embedding by sqrt of its dimention
            inputs *= self._embedding.shape.as_list()[-1]**0.5
            inputs += timing_signal[:, step]
            outputs = self._self_attention_stack(
                tf.expand_dims(inputs, axis=1),
                memory=cache['memory'],
                cache=cache,
            )
            outputs = self.output_layer(outputs)
            outputs = tf.squeeze(outputs, axis=[1])
            return outputs, cache

        return _impl

    def _build(self,    # pylint: disable=arguments-differ
               memory,
               memory_sequence_length=None,
               memory_attention_bias=None,
               inputs=None,
               sequence_length=None,
               decoding_strategy='train_greedy',
               beam_width=None,
               alpha=0.,
               start_tokens=None,
               end_token=None,
               softmax_temperature=None,
               max_decoding_length=None,
<<<<<<< HEAD
=======
               impute_finished=False,
>>>>>>> fb8e5eed
               helper=None,
               mode=None):
        """Performs decoding.

        The interface is very similar to that of RNN decoders
        (:meth:`texar.modules.RNNDecoderBase._build`). In particular,
        the function provides **3 ways** to specify the decoding method, with
        varying flexibility:

        1. The :attr:`decoding_strategy` argument.

            - **"train_greedy"**: decoding in teacher-forcing fashion (i.e.,
              feeding ground truth to decode the next step), and for each step
              sample is obtained by taking the `argmax` of logits.
              Argument :attr:`inputs` is required for this strategy.
              :attr:`sequence_length` is optional.
            - **"infer_greedy"**: decoding in inference fashion (i.e., feeding
              `generated` sample to decode the next step), and for each step
              sample is obtained by taking the `argmax` of logits.
              Arguments :attr:`(start_tokens, end_token)` are
              required for this strategy, and argument
              :attr:`max_decoding_length` is optional.
            - **"infer_sample"**: decoding in inference fashion, and for each
              step sample is obtained by `random sampling` from the logits.
              Arguments :attr:`(start_tokens, end_token)` are required for this
              strategy, and argument :attr:`max_decoding_length` is optional.

          This argument is used only when arguments :attr:`helper` and
          :attr:`beam_width` are both `None`.

        2. The :attr:`helper` argument: An instance of subclass of
           :tf_main:`tf.contrib.seq2seq.Helper <contrib/seq2seq/Helper>`.
           This provides a superset of decoding strategies than above.
           The interface is the same as in RNN decoders.
           Please refer to :meth:`texar.modules.RNNDecoderBase._build` for
           detailed usage and examples.

           Note that, here, though using a :tf_main:`TrainingHelper
           <contrib/seq2seq/TrainingHelper>` corresponding to the
           "train_greedy" strategy above, the implementation is *slower* than
           directly setting `decoding_strategy="train_greedy"` (though the
           output results are the same).

           Argument :attr:`max_decoding_length` is optional.

        3. **Beam search**: set :attr:`beam_width` to use beam search decoding.
           Arguments :attr:`(start_tokens, end_token)` are required,
           and argument :attr:`max_decoding_length` is optional.

        Args:
            memory: The memory to attend, e.g., the output of an RNN encoder.
                A Tensor of shape `[batch_size, memory_max_time, dim]`.
            memory_sequence_length (optional): A Tensor of shape `[batch_size]`
                containing the sequence lengths for the batch entries in
                memory. Used to create attention bias of
                :attr:`memory_attention_bias` is not given. Ignored if
                `memory_attention_bias` is provided.
            memory_attention_bias (optional): A Tensor of shape
                `[batch_size, num_heads, memory_max_time, dim]`.
                An attention bias typically sets the value of a padding
                position to a large negative value for masking. If not given,
                :attr:`memory_sequence_length` is used to automatically
                create an attention bias.
            inputs (optional): Input tensor for teacher forcing decoding, of
                shape `[batch_size, target_max_time, emb_dim]` containing the
                target sequence word embeddings.
                Used when :attr:`decoding_strategy` is set to "train_greedy".
            sequence_length (optional): A Tensor of shape `[batch_size]`,
                containing the sequence length of :attr:`inputs`.
                Tokens beyond the respective sequence length are masked out.
                Used when :attr:`decoding_strategy` is set to
                "train_greedy".
            decoding_strategy (str): A string specifying the decoding
                strategy, including "train_greedy", "infer_greedy",
                "infer_sample".
                Different arguments are required based on the
                strategy. See above for details. Ignored if
                :attr:`beam_width` or :attr:`helper` is set.
            beam_width (int): Set to use beam search. If given,
                :attr:`decoding_strategy` is ignored.
            alpha (float): Length penalty coefficient used in beam search
                decoding. Refer to https://arxiv.org/abs/1609.08144
                for more details.
            start_tokens (optional): An int Tensor of shape `[batch_size]`,
                containing the start tokens.
                Used when :attr:`decoding_strategy` = "infer_greedy" or
                "infer_sample", or :attr:`beam_width` is set.
            end_token (optional): An int 0D Tensor, the token that marks end
                of decoding.
<<<<<<< HEAD
                Used when `decoding_strategy` = "infer_greedy" or
                "infer_sample", or `beam_width` > 1.
=======
                Used when :attr:`decoding_strategy` = "infer_greedy" or
                "infer_sample", or :attr:`beam_width` is set.
>>>>>>> fb8e5eed
            softmax_temperature (optional): A float 0D Tensor, value to divide
                the logits by before computing the softmax. Larger values
                (above 1.0) result in more random samples. Must > 0. If `None`,
                1.0 is used.
<<<<<<< HEAD
                Used when `decoding_strategy="infer_sample"`.
=======
                Used when :attr:`decoding_strategy` = "infer_sample"`.
>>>>>>> fb8e5eed
            max_decoding_length (optional): An int scalar Tensor indicating
                the maximum allowed number of decoding steps.
                If `None` (default), use "max_decoding_length" defined in
                :attr:`hparams`. Ignored in "train_greedy" decoding.
<<<<<<< HEAD
            helper (optional): An instance of
                :tf_main:`Helper <contrib/seq2seq/Helper>` that defines the
                decoding strategy. If given, `decoding_strategy` is ignored.
=======
            impute_finished (bool): If `True`, then states for batch
                entries which are marked as finished get copied through and
                the corresponding outputs get zeroed out.  This causes some
                slowdown at each time step, but ensures that the final state
                and outputs have the correct values and that backprop ignores
                time steps that were marked as finished. Ignored in
                "train_greedy" decoding.
            helper (optional): An instance of
                :tf_main:`Helper <contrib/seq2seq/Helper>` that defines the
                decoding strategy. If given, :attr:`decoding_strategy` is
                ignored.
>>>>>>> fb8e5eed
            mode (optional): A tensor taking value in
                :tf_main:`tf.estimator.ModeKeys <estimator/ModeKeys>`, including
                `TRAIN`, `EVAL`, and `PREDICT`. Controls dropout mode.
                If `None` (default), :func:`texar.global_mode`
                is used.

        Returns:

            - For **"train_greedy"** decoding, returns an instance of \
            :class:`~texar.modules.TransformerDecoderOutput` which contains\
            `sample_id` and `logits`.

            - For **"infer_greedy"** and **"infer_sample"** decoding or\
            decoding with :attr:`helper`, returns\
            a tuple `(outputs, sequence_lengths)`, where `outputs` is an \
            instance of :class:`~texar.modules.TransformerDecoderOutput` as\
            in "train_greedy", and `sequence_lengths` is a Tensor of shape\
            `[batch_size]` containing the length of each sample.

            - For **beam search** decoding, returns a `dict` containing keys\
            "sample_id" and "log_prob".

                - **"sample_id"** is an int Tensor of shape \
                `[batch_size, max_time, beam_width]` containing generated\
                token indexes. `sample_id[:,:,0]` is the highest-probable \
                sample.
                - **"log_prob"** is a float Tensor of shape \
                `[batch_size, beam_width]` containing the log probability \
                of each sequence sample.
        """
        if memory_attention_bias is None:
            if memory_sequence_length is None:
                raise ValueError(
                    "`memory_sequence_length` is required if "
                    "`memory_attention_bias` is not given.")

            #enc_padding = 1 - mask_sequences(tf.ones_like(memory),
            #                                 memory_sequence_length,
            #                                 tensor_rank=3)[:, :, 0]
            enc_padding = 1 - tf.sequence_mask(
                memory_sequence_length, tf.shape(memory)[1], dtype=tf.float32)
            memory_attention_bias = attn.attention_bias_ignore_padding(
                enc_padding)

<<<<<<< HEAD
        if helper is not None:
            decoding_strategy = None

        if beam_width <= 1 and decoding_strategy == 'train_greedy':
=======
        if helper is None and beam_width is None and \
                decoding_strategy == 'train_greedy': # Teacher-forcing
>>>>>>> fb8e5eed
            if sequence_length is not None:
                inputs = mask_sequences(inputs, sequence_length, tensor_rank=3)

            decoder_self_attention_bias = (
                attn.attention_bias_lower_triangle(
                    shape_list(inputs)[1]))
            target_inputs = inputs * self._hparams.dim**0.5

            _, lengths, _ = shape_list(target_inputs)
            positions = tf.expand_dims(tf.range(lengths, dtype=tf.int32), 0)
            pos_embeds = self.position_embedder(positions)

            inputs = target_inputs + pos_embeds

            decoder_output = self._self_attention_stack(
                inputs,
                memory,
                decoder_self_attention_bias=decoder_self_attention_bias,
                memory_attention_bias=memory_attention_bias,
                cache=None,
                mode=mode)
            logits = self.output_layer(decoder_output)
            preds = tf.to_int32(tf.argmax(logits, axis=-1))
            rets = TransformerDecoderOutput(
                logits=logits,
                sample_id=preds
            )
<<<<<<< HEAD
            rets = output

        else: # Inference-like decoding
=======
>>>>>>> fb8e5eed

        else:
            if max_decoding_length is None:
                max_decoding_length = self._hparams.max_decoding_length

<<<<<<< HEAD
            if beam_width <= 1:
                # Prepare helper
                if helper is not None:
                    pass
                elif decoding_strategy is not None:
=======
            self._inputs_to_outputs = self._inputs_to_outputs_fn(
                max_decoding_length + 1)

            if beam_width is None: #Inference-like decoding
                # Prepare helper
                if helper is not None:
                    # ignore `decoding_strategy`
                    pass
                else:
>>>>>>> fb8e5eed
                    if decoding_strategy == "infer_greedy":
                        helper = tf.contrib.seq2seq.GreedyEmbeddingHelper(
                            self._embedding, start_tokens, end_token)
                    elif decoding_strategy == "infer_sample":
                        helper = tf.contrib.seq2seq.SampleEmbeddingHelper(
                            self._embedding, start_tokens, end_token,
                            softmax_temperature)
                    else:
                        raise ValueError(
                            "Unknown decoding strategy: {}".format(
                                decoding_strategy))
<<<<<<< HEAD
                else:
                    raise ValueError(
                        "Must provide one of 'decoding_strategy' and 'helper'."
                        " We may implement helper hparams in the future.")
                self._helper = helper

                rets = self._infer_decoding(
                    decode_length=max_decoding_length,
                    memory=memory,
                    memory_attention_bias=memory_attention_bias,
                    decoding_strategy=decoding_strategy,
                )

            else:
=======
                self._helper = helper

                self._cache = self._init_cache(memory, memory_attention_bias,
                                               beam_search_decoding=False)

                outputs, cache, sequence_lengths = dynamic_decode(
                    decoder=self, impute_finished=impute_finished,
                    maximum_iterations=max_decoding_length,
                    output_time_major=False,
                    scope=self.variable_scope)
                rets = outputs, sequence_lengths

            else: #Beam-search decoding
                # ignore `decoding_strategy`
                # assume `helper` is not set
                if helper is not None:
                    raise ValueError("Must not set 'beam_width' and 'helper' "
                                     "simultaneously.")

                self._cache = self._init_cache(memory, memory_attention_bias,
                                               beam_search_decoding=True)

>>>>>>> fb8e5eed
                # The output format is different when running beam search
                sample_id, log_prob = self._beam_decode(
                    start_tokens,
                    end_token,
                    beam_width=beam_width,
                    alpha=alpha,
                    decode_length=max_decoding_length,
                )
                rets = {
                    'sample_id': sample_id,
                    'log_prob': log_prob
                }

        if not self._built:
            self._add_internal_trainable_variables()
            self._built = True

        return rets

    def _self_attention_stack(self,
                              inputs,
                              memory,
                              decoder_self_attention_bias=None,
                              memory_attention_bias=None,
                              cache=None,
                              mode=None):
        """Stacked multihead attention module.
        """
        def _layer_norm(x):
            return layers.layer_normalize(x)

        inputs = tf.layers.dropout(inputs,
                                   rate=self._hparams.embedding_dropout,
                                   training=is_train_mode(mode))
        if cache is not None:
            memory_attention_bias = \
                cache['memory_attention_bias']
        else:
            assert decoder_self_attention_bias is not None

        x = inputs
        for i in range(self._hparams.num_blocks):
            layer_name = 'layer_{}'.format(i)
            layer_cache = cache[layer_name] if cache is not None else None
            with tf.variable_scope(layer_name):
                with tf.variable_scope("self_attention"):
                    multihead_attention = \
                        self.multihead_attentions['self_att'][i]
                    selfatt_output = multihead_attention(
                        queries=_layer_norm(x),
                        memory=None,
                        memory_attention_bias=decoder_self_attention_bias,
                        cache=layer_cache,
                        mode=mode,
                    )
                    x = x + tf.layers.dropout(
                        selfatt_output,
                        rate=self._hparams.residual_dropout,
                        training=is_train_mode(mode),
                    )
                if memory is not None:
                    with tf.variable_scope('encdec_attention'):
                        multihead_attention = \
                            self.multihead_attentions['encdec_att'][i]
                        encdec_output = multihead_attention(
                            queries=_layer_norm(x),
                            memory=memory,
                            memory_attention_bias=memory_attention_bias,
                            mode=mode,
                        )
                        x = x + tf.layers.dropout(
                            encdec_output,
                            rate=self._hparams.residual_dropout,
                            training=is_train_mode(mode))
                poswise_network = self.poswise_networks[i]
                with tf.variable_scope('past_poswise_ln'):
                    sub_output = tf.layers.dropout(
                        poswise_network(_layer_norm(x)),
                        rate=self._hparams.residual_dropout,
                        training=is_train_mode(mode),
                    )
                    x = x + sub_output

        return _layer_norm(x)

    def _build_output_layer(self, dim):
        if self._hparams.embedding_tie:
            if self._hparams.output_layer_bias:
                with tf.variable_scope(self.variable_scope):
                    affine_bias = tf.get_variable(
                        'affine_bias', [self._vocab_size])
            else:
                affine_bias = None

            transposed_embedding = tf.transpose(self._embedding)

            def _outputs_to_logits(outputs):
                shape = shape_list(outputs)
                outputs = tf.reshape(outputs, [-1, dim])
                logits = tf.matmul(outputs, transposed_embedding)
                if affine_bias is not None:
                    logits += affine_bias
                logits = tf.reshape(logits, shape[:-1] + [self._vocab_size])
                return logits

            return _outputs_to_logits
        else:
            layer = tf.layers.Dense(
                self._vocab_size,
                use_bias=self._hparams.output_layer_bias)
            layer.build([None, dim])
            return layer

    def _init_cache(self, memory, memory_attention_bias, beam_search_decoding):
        """Returns an initialized cache.

        In order to support both inference-like decoding and beam-search
        decoding, the elements of each layer must be initialized and extended
        as different structure respectively. Specifically, when inference-like
        decoding, tf.TensorArray is used, which satisfies the shape consistency
        check in the while-loop in tf.contrib.seq2seq.dynamic_decode. When
        beam-search decoding, a tf.Tensor of shape
        `[batch_size, current_steps, num_units]` is maintained, where
        `current_steps` is the number of steps currently decoded.
        """
        batch_size = tf.shape(memory)[0]

        def _shape(batch_size, from_shape):
            if (not isinstance(from_shape, tf.TensorShape) or
                    from_shape.ndims == 0):
                return tf.TensorShape(None)
            else:
                batch_size = tf.contrib.util.constant_value(
                    tf.convert_to_tensor(
                        batch_size, name="batch_size"))
                return tf.TensorShape([batch_size]).concatenate(from_shape)

        def _create_ta(s, d):
            return tf.TensorArray(
                dtype=d,
                size=0,
                dynamic_size=True,
                clear_after_read=False,
                element_shape=_shape(batch_size, s))

        def _create_empty_tensor(s, d):
            return tf.zeros(
                [batch_size, 0] + s.as_list(),
                dtype=d)

        _create_fn = _create_empty_tensor if beam_search_decoding else \
            _create_ta

        cache = {
            'memory': memory,
            'memory_attention_bias': memory_attention_bias,
        }
<<<<<<< HEAD
        batch_size = tf.shape(memory)[0]
        depth = self._hparams.multihead_attention.num_units
=======
        s = tf.TensorShape([self._hparams.multihead_attention.num_units])
>>>>>>> fb8e5eed
        for l in range(self._hparams.num_blocks):
            cache['layer_{}'.format(l)] = {
                'self_keys': _create_fn(s, tf.float32),
                'self_values': _create_fn(s, tf.float32),
                'memory_keys': _create_fn(s, tf.float32),
                'memory_values': _create_fn(s, tf.float32),
            }
        return cache

<<<<<<< HEAD
    def _infer_decoding(self,
                        decode_length,
                        memory,
                        memory_attention_bias,
                        decoding_strategy):
        """Performs inference-like (such as "infer_greedy" or "infer_sample")
        decoding.
        """
        batch_size = self._helper.batch_size
        output_size = TransformerDecoderOutput(
            logits=tf.TensorShape([self._vocab_size]),
            sample_id=self._helper.sample_ids_shape)
        output_dtype = TransformerDecoderOutput(
            logits=tf.float32,
            sample_id=self._helper.sample_ids_dtype)

        def _shape(batch_size, from_shape):
            if (not isinstance(from_shape, tf.TensorShape) or
                    from_shape.ndims == 0):
                return tf.TensorShape(None)
            else:
                batch_size = tf.contrib.util.constant_value(
                    tf.convert_to_tensor(
                        batch_size, name="batch_size"))
                return tf.TensorShape([batch_size]).concatenate(from_shape)

        def _create_ta(s, d):
            return tf.TensorArray(
                dtype=d,
                size=0,
                dynamic_size=True,
                element_shape=_shape(batch_size, s))

        finished, inputs = self._helper.initialize()
        seq_length = tf.zeros_like(finished, dtype=tf.int32)
        step = tf.constant(0)
        outputs_ta = nest.map_structure(_create_ta, output_size, output_dtype)

        cache = self._init_cache(memory, memory_attention_bias)
        inputs_to_outputs_fn = self._inputs_to_outputs_fn(
            max_length=decode_length+1)

        def _body(step, finished, inputs, cache, outputs_ta, seq_length):
            outputs, cache = inputs_to_outputs_fn(inputs, step, cache)
            sample_ids = self._helper.sample(
                time=step, outputs=outputs, state=None)
            cur_finished, next_inputs, _ = self._helper.next_inputs(
                time=step,
                outputs=outputs,
                state=None,
                sample_ids=sample_ids)

            update_len = tf.logical_and(
                tf.logical_not(finished),
                cur_finished)
            seq_length = tf.where(
                update_len,
                tf.fill(tf.shape(seq_length), step+1),
                seq_length)

            finished |= cur_finished

            outputs_ta = nest.map_structure(
                lambda ta, out: ta.write(step, out),
                outputs_ta,
                TransformerDecoderOutput(
                    logits=outputs,
                    sample_id=sample_ids))

            return step+1, finished, next_inputs, cache, outputs_ta, seq_length

        def _not_finished(i, finished, *_):
            return (i < decode_length) & tf.logical_not(tf.reduce_all(finished))

        _, _, _, _, outputs_ta, seq_length = tf.while_loop(
            _not_finished,
            _body,
            loop_vars=(step, finished, inputs, cache, outputs_ta, seq_length),
            shape_invariants=(
                tf.TensorShape([]),
                tf.TensorShape([None]),
                tf.TensorShape([None, None]),
                nest.map_structure(beam_search.get_state_shape_invariants,
                                   cache),
                nest.map_structure(lambda ta: tf.TensorShape(None), outputs_ta),
                tf.TensorShape([None])
            )
        )

        final_outputs = nest.map_structure(lambda ta: ta.stack(), outputs_ta)
        final_outputs = transpose_batch_time(final_outputs)

        return final_outputs, seq_length

=======
>>>>>>> fb8e5eed
    def _beam_decode(self,
                     start_tokens,
                     end_token,
                     decode_length=256,
                     beam_width=5,
                     alpha=0.6):
<<<<<<< HEAD
        cache = self._init_cache(memory, memory_attention_bias)
        inputs_to_outputs_fn = self._inputs_to_outputs_fn(decode_length+1)
        def symbols_to_logits_fn(ids, step, cache):
            return inputs_to_outputs_fn(
=======
        def _symbols_to_logits_fn(ids, step, cache):
            return self._inputs_to_outputs(
>>>>>>> fb8e5eed
                self._prepare_tokens_to_embeds(ids[:, -1]), step, cache)

        outputs, log_prob = beam_search.beam_search(
            _symbols_to_logits_fn,
            start_tokens,
            beam_width,
            decode_length,
            self._vocab_size,
            alpha,
            states=self._cache,
            eos_id=end_token)

        # Ignores <BOS>
        outputs = outputs[:, :, 1:]
        # shape = [batch_size, seq_length, beam_width]
        outputs = tf.transpose(outputs, [0, 2, 1])
        return (outputs, log_prob)

    @property
    def batch_size(self):
        return self._helper.batch_size

    @property
    def output_size(self):
        """Output size of one step.
        """
        return TransformerDecoderOutput(
            logits=tf.TensorShape([self._vocab_size]),
            sample_id=self._helper.sample_ids_shape)

    @property
    def output_dtype(self):
        """Types of output of one step.
        """
        return TransformerDecoderOutput(
            logits=tf.float32,
            sample_id=self._helper.sample_ids_dtype)

    def initialize(self, name=None):
        """Called before any decoding iterations.

        This methods computes initial input values and initial state
        (i.e. cache).

        Args:
            name: Name scope for any created operations.

        Returns:
            `(finished, initial_inputs, initial_state)`, representing
            initial values of `finished` flags, inputs and state (i.e. cache).
        """
        return self._helper.initialize() + (self._cache,)

    def step(self, time, inputs, state, name=None):
        """Called per step of decoding.

        Args:
            time: Scalar `int32` tensor. Current step number.
            inputs: Input tensor for this time step.
            state: State (i.e. cache) from previous time step.
            name: Name scope for any created operations.

        Returns:
            `(outputs, next_state, next_inputs, finished)`. `outputs` is an
            object containing the decoder output, `next_state` is the state
            (i.e. cache), `next_inputs` is the tensor that should be used
            as input for the next step, `finished` is a boolean tensor telling
            whether the sequence is complete, for each sequence in the batch.
        """
        outputs, state = self._inputs_to_outputs(inputs, time, state)
        sample_ids = self._helper.sample(
            time=time, outputs=outputs, state=state)
        finished, next_inputs, next_state = self._helper.next_inputs(
            time=time,
            outputs=outputs,
            state=state,
            sample_ids=sample_ids)
        outputs = TransformerDecoderOutput(
            logits=outputs,
            sample_id=sample_ids)
        return outputs, next_state, next_inputs, finished

    def finalize(self, outputs, final_state, sequence_lengths):
        return outputs, final_state

    @property
    def vocab_size(self):
        """The vocab size.
        """
        return self._vocab_size<|MERGE_RESOLUTION|>--- conflicted
+++ resolved
@@ -26,12 +26,8 @@
 import collections
 
 import tensorflow as tf
-<<<<<<< HEAD
-from tensorflow.contrib.framework import nest
-=======
 from tensorflow.contrib.seq2seq import Decoder as TFDecoder
 from tensorflow.contrib.seq2seq import dynamic_decode
->>>>>>> fb8e5eed
 
 from texar.core import layers
 from texar.module_base import ModuleBase
@@ -203,12 +199,7 @@
             Hyperparameters for the multihead attention strategy.
             Make sure the `output_dim` in this module is equal to `dim`.
 
-<<<<<<< HEAD
-            See :func:
-            `~texar.modules.encoder.MultiheadAttentionEncoder.default_harams`
-=======
             See :func:`~texar.modules.MultiheadAttentionEncoder.default_hparams`
->>>>>>> fb8e5eed
             for details.
 
         "initializer" : dict, optional
@@ -271,14 +262,11 @@
 
         def _impl(inputs, step, cache):
             """The function is called in dynamic decoding.
-<<<<<<< HEAD
-=======
 
             `inputs` should be of shape `[batch_size, dim]`.
 
             Returns outputs (i.e. logits) of shape `[batch_size, vocab_size]`
             and updated cache.
->>>>>>> fb8e5eed
             """
             # Multiply embedding by sqrt of its dimention
             inputs *= self._embedding.shape.as_list()[-1]**0.5
@@ -307,10 +295,7 @@
                end_token=None,
                softmax_temperature=None,
                max_decoding_length=None,
-<<<<<<< HEAD
-=======
                impute_finished=False,
->>>>>>> fb8e5eed
                helper=None,
                mode=None):
         """Performs decoding.
@@ -400,31 +385,17 @@
                 "infer_sample", or :attr:`beam_width` is set.
             end_token (optional): An int 0D Tensor, the token that marks end
                 of decoding.
-<<<<<<< HEAD
-                Used when `decoding_strategy` = "infer_greedy" or
-                "infer_sample", or `beam_width` > 1.
-=======
                 Used when :attr:`decoding_strategy` = "infer_greedy" or
                 "infer_sample", or :attr:`beam_width` is set.
->>>>>>> fb8e5eed
             softmax_temperature (optional): A float 0D Tensor, value to divide
                 the logits by before computing the softmax. Larger values
                 (above 1.0) result in more random samples. Must > 0. If `None`,
                 1.0 is used.
-<<<<<<< HEAD
-                Used when `decoding_strategy="infer_sample"`.
-=======
                 Used when :attr:`decoding_strategy` = "infer_sample"`.
->>>>>>> fb8e5eed
             max_decoding_length (optional): An int scalar Tensor indicating
                 the maximum allowed number of decoding steps.
                 If `None` (default), use "max_decoding_length" defined in
                 :attr:`hparams`. Ignored in "train_greedy" decoding.
-<<<<<<< HEAD
-            helper (optional): An instance of
-                :tf_main:`Helper <contrib/seq2seq/Helper>` that defines the
-                decoding strategy. If given, `decoding_strategy` is ignored.
-=======
             impute_finished (bool): If `True`, then states for batch
                 entries which are marked as finished get copied through and
                 the corresponding outputs get zeroed out.  This causes some
@@ -436,7 +407,6 @@
                 :tf_main:`Helper <contrib/seq2seq/Helper>` that defines the
                 decoding strategy. If given, :attr:`decoding_strategy` is
                 ignored.
->>>>>>> fb8e5eed
             mode (optional): A tensor taking value in
                 :tf_main:`tf.estimator.ModeKeys <estimator/ModeKeys>`, including
                 `TRAIN`, `EVAL`, and `PREDICT`. Controls dropout mode.
@@ -481,15 +451,8 @@
             memory_attention_bias = attn.attention_bias_ignore_padding(
                 enc_padding)
 
-<<<<<<< HEAD
-        if helper is not None:
-            decoding_strategy = None
-
-        if beam_width <= 1 and decoding_strategy == 'train_greedy':
-=======
         if helper is None and beam_width is None and \
                 decoding_strategy == 'train_greedy': # Teacher-forcing
->>>>>>> fb8e5eed
             if sequence_length is not None:
                 inputs = mask_sequences(inputs, sequence_length, tensor_rank=3)
 
@@ -517,24 +480,11 @@
                 logits=logits,
                 sample_id=preds
             )
-<<<<<<< HEAD
-            rets = output
-
-        else: # Inference-like decoding
-=======
->>>>>>> fb8e5eed
 
         else:
             if max_decoding_length is None:
                 max_decoding_length = self._hparams.max_decoding_length
 
-<<<<<<< HEAD
-            if beam_width <= 1:
-                # Prepare helper
-                if helper is not None:
-                    pass
-                elif decoding_strategy is not None:
-=======
             self._inputs_to_outputs = self._inputs_to_outputs_fn(
                 max_decoding_length + 1)
 
@@ -544,7 +494,6 @@
                     # ignore `decoding_strategy`
                     pass
                 else:
->>>>>>> fb8e5eed
                     if decoding_strategy == "infer_greedy":
                         helper = tf.contrib.seq2seq.GreedyEmbeddingHelper(
                             self._embedding, start_tokens, end_token)
@@ -556,22 +505,6 @@
                         raise ValueError(
                             "Unknown decoding strategy: {}".format(
                                 decoding_strategy))
-<<<<<<< HEAD
-                else:
-                    raise ValueError(
-                        "Must provide one of 'decoding_strategy' and 'helper'."
-                        " We may implement helper hparams in the future.")
-                self._helper = helper
-
-                rets = self._infer_decoding(
-                    decode_length=max_decoding_length,
-                    memory=memory,
-                    memory_attention_bias=memory_attention_bias,
-                    decoding_strategy=decoding_strategy,
-                )
-
-            else:
-=======
                 self._helper = helper
 
                 self._cache = self._init_cache(memory, memory_attention_bias,
@@ -594,7 +527,6 @@
                 self._cache = self._init_cache(memory, memory_attention_bias,
                                                beam_search_decoding=True)
 
->>>>>>> fb8e5eed
                 # The output format is different when running beam search
                 sample_id, log_prob = self._beam_decode(
                     start_tokens,
@@ -752,12 +684,7 @@
             'memory': memory,
             'memory_attention_bias': memory_attention_bias,
         }
-<<<<<<< HEAD
-        batch_size = tf.shape(memory)[0]
-        depth = self._hparams.multihead_attention.num_units
-=======
         s = tf.TensorShape([self._hparams.multihead_attention.num_units])
->>>>>>> fb8e5eed
         for l in range(self._hparams.num_blocks):
             cache['layer_{}'.format(l)] = {
                 'self_keys': _create_fn(s, tf.float32),
@@ -767,118 +694,14 @@
             }
         return cache
 
-<<<<<<< HEAD
-    def _infer_decoding(self,
-                        decode_length,
-                        memory,
-                        memory_attention_bias,
-                        decoding_strategy):
-        """Performs inference-like (such as "infer_greedy" or "infer_sample")
-        decoding.
-        """
-        batch_size = self._helper.batch_size
-        output_size = TransformerDecoderOutput(
-            logits=tf.TensorShape([self._vocab_size]),
-            sample_id=self._helper.sample_ids_shape)
-        output_dtype = TransformerDecoderOutput(
-            logits=tf.float32,
-            sample_id=self._helper.sample_ids_dtype)
-
-        def _shape(batch_size, from_shape):
-            if (not isinstance(from_shape, tf.TensorShape) or
-                    from_shape.ndims == 0):
-                return tf.TensorShape(None)
-            else:
-                batch_size = tf.contrib.util.constant_value(
-                    tf.convert_to_tensor(
-                        batch_size, name="batch_size"))
-                return tf.TensorShape([batch_size]).concatenate(from_shape)
-
-        def _create_ta(s, d):
-            return tf.TensorArray(
-                dtype=d,
-                size=0,
-                dynamic_size=True,
-                element_shape=_shape(batch_size, s))
-
-        finished, inputs = self._helper.initialize()
-        seq_length = tf.zeros_like(finished, dtype=tf.int32)
-        step = tf.constant(0)
-        outputs_ta = nest.map_structure(_create_ta, output_size, output_dtype)
-
-        cache = self._init_cache(memory, memory_attention_bias)
-        inputs_to_outputs_fn = self._inputs_to_outputs_fn(
-            max_length=decode_length+1)
-
-        def _body(step, finished, inputs, cache, outputs_ta, seq_length):
-            outputs, cache = inputs_to_outputs_fn(inputs, step, cache)
-            sample_ids = self._helper.sample(
-                time=step, outputs=outputs, state=None)
-            cur_finished, next_inputs, _ = self._helper.next_inputs(
-                time=step,
-                outputs=outputs,
-                state=None,
-                sample_ids=sample_ids)
-
-            update_len = tf.logical_and(
-                tf.logical_not(finished),
-                cur_finished)
-            seq_length = tf.where(
-                update_len,
-                tf.fill(tf.shape(seq_length), step+1),
-                seq_length)
-
-            finished |= cur_finished
-
-            outputs_ta = nest.map_structure(
-                lambda ta, out: ta.write(step, out),
-                outputs_ta,
-                TransformerDecoderOutput(
-                    logits=outputs,
-                    sample_id=sample_ids))
-
-            return step+1, finished, next_inputs, cache, outputs_ta, seq_length
-
-        def _not_finished(i, finished, *_):
-            return (i < decode_length) & tf.logical_not(tf.reduce_all(finished))
-
-        _, _, _, _, outputs_ta, seq_length = tf.while_loop(
-            _not_finished,
-            _body,
-            loop_vars=(step, finished, inputs, cache, outputs_ta, seq_length),
-            shape_invariants=(
-                tf.TensorShape([]),
-                tf.TensorShape([None]),
-                tf.TensorShape([None, None]),
-                nest.map_structure(beam_search.get_state_shape_invariants,
-                                   cache),
-                nest.map_structure(lambda ta: tf.TensorShape(None), outputs_ta),
-                tf.TensorShape([None])
-            )
-        )
-
-        final_outputs = nest.map_structure(lambda ta: ta.stack(), outputs_ta)
-        final_outputs = transpose_batch_time(final_outputs)
-
-        return final_outputs, seq_length
-
-=======
->>>>>>> fb8e5eed
     def _beam_decode(self,
                      start_tokens,
                      end_token,
                      decode_length=256,
                      beam_width=5,
                      alpha=0.6):
-<<<<<<< HEAD
-        cache = self._init_cache(memory, memory_attention_bias)
-        inputs_to_outputs_fn = self._inputs_to_outputs_fn(decode_length+1)
-        def symbols_to_logits_fn(ids, step, cache):
-            return inputs_to_outputs_fn(
-=======
         def _symbols_to_logits_fn(ids, step, cache):
             return self._inputs_to_outputs(
->>>>>>> fb8e5eed
                 self._prepare_tokens_to_embeds(ids[:, -1]), step, cache)
 
         outputs, log_prob = beam_search.beam_search(
