# Copyright 2018 The Texar Authors. All Rights Reserved.
#
# Licensed under the Apache License, Version 2.0 (the "License");
# you may not use this file except in compliance with the License.
# You may obtain a copy of the License at
#
#      http://www.apache.org/licenses/LICENSE-2.0
#
# Unless required by applicable law or agreed to in writing, software
# distributed under the License is distributed on an "AS IS" BASIS,
# WITHOUT WARRANTIES OR CONDITIONS OF ANY KIND, either express or implied.
# See the License for the specific language governing permissions and
# limitations under the License.
"""
Various optimization related utilities.
"""

from __future__ import absolute_import
from __future__ import print_function
from __future__ import division

import re
import tensorflow as tf

from texar.hyperparams import HParams
from texar.utils import utils

# pylint: disable=too-many-arguments, no-member

__all__ = [
    "default_optimization_hparams",
    "get_optimizer_fn",
    "get_learning_rate_decay_fn",
    "get_gradient_clip_fn",
    "get_optimizer",
    "get_train_op",
    "AdamWeightDecayOptimizer",
]

def default_optimization_hparams():
    """Returns a `dict` of default hyperparameters of training op
    and their default values

    .. role:: python(code)
       :language: python

    .. code-block:: python

        {
            "optimizer": {
                "type": "AdamOptimizer",
                "kwargs": {
                    "learning_rate": 0.001
                }
            },
            "learning_rate_decay": {
                "type": "",
                "kwargs": {},
                "min_learning_rate": 0.,
                "start_decay_step": 0,
                "end_decay_step": inf
            },
            "gradient_clip": {
                "type": "",
                "kwargs": {}
            },
            "gradient_noise_scale": None,
            "name": None
        }

    Here:

    "optimizer" : dict
        Hyperparameters of a :tf_main:`tf.train.Optimizer <train/Optimizer>`.

        - **"type"** specifies the optimizer class. This can be

            - The string name or full module path of an optimizer class. \
            If the class name is provided, the class must be in module \
            :tf_main:`tf.train <train>`, \
            :tf_main:`tf.contrib.opt <contrib/opt>` or :mod:`texar.custom` \
            , :mod:`texar.core.optimization`
            - An optimizer class.
            - An instance of an optimizer class.

            For example

            .. code-block:: python

                "type": "AdamOptimizer" # class name
                "type": "my_module.MyOptimizer" # module path
                "type": tf.contrib.opt.AdamWOptimizer # class
                "type": my_module.MyOptimizer # class
                "type": GradientDescentOptimizer(learning_rate=0.1) # instance
                "type": MyOptimizer(...) # instance

        - **"kwargs"** is a `dict` specifying keyword arguments for creating \
        the optimizer class instance, with :python:`opt_class(**kwargs)`. \
        Ignored if "type" is a class instance.

    "learning_rate_decay" : dict
        Hyperparameters of learning rate decay function. The learning rate
        starts decay from :attr:`"start_decay_step"` and keeps unchanged after
        :attr:`"end_decay_step"` or reaching :attr:`"min_learning_rate"`.

        The decay function is specified in "type" and "kwargs".

            - "type" can be a decay function or its name or module path. If \
            function name is provided, it must be from module \
            :tf_main:`tf.train <train>` or :mod:`texar.custom`, \
            :mod:`texar.core.optimization`.

            - "kwargs" is a `dict` of keyword arguments for the function \
            excluding arguments named "global_step" and "learning_rate".

        The function is called with
        :python:`lr = decay_fn(learning_rate=lr, global_step=offset_step,
        **kwargs)`, where `offset_step` is the global step offset as above.
        The only exception is :tf_main:`tf.train.piecewise_constant
        <train/piecewise_constant>` which is called with
        :python:`lr = piecewise_constant(x=offset_step, **kwargs)`.

    "gradient_clip" : dict
        Hyperparameters of gradient clipping. The gradient clipping function
        takes a list of `(gradients, variables)` tuples and returns a list
        of `(clipped_gradients, variables)` tuples. Typical examples include
        :tf_main:`tf.clip_by_global_norm <clip_by_global_norm>`,
        :tf_main:`tf.clip_by_value <clip_by_value>`,
        :tf_main:`tf.clip_by_norm <clip_by_norm>`,
        :tf_main:`tf.clip_by_average_norm <clip_by_average_norm>`, etc.

        "type" specifies the gradient clip function, and can be a function,
<<<<<<< HEAD
        or its name or module path. If function name is provided, the
        function must be from module :tf_main:`tf < >` or :mod:`texar.custom`.
=======
        or its name or mudule path. If function name is provided, the
        function must be from module :tf_main:`tf < >` or :mod:`texar.custom`,
        :mod:`texar.core.optimization`.

>>>>>>> fb8e5eed

        "kwargs" specifies keyword arguments to the function, except arguments
        named "t" or "t_list".

        The function is called with
        :python:`clipped_grads(, _) = clip_fn(t_list=grads, **kwargs)`
        (e.g., for :tf_main:`tf.clip_by_global_norm <clip_by_global_norm>`) or
        :python:`clipped_grads = [clip_fn(t=grad, **kwargs) for grad in grads]`
        (e.g., for :tf_main:`tf.clip_by_value <clip_by_value>`).

    "gradient_noise_scale" : float, optional
        Adds 0-mean normal noise scaled by this value to gradient.
    """
    return {
        "optimizer": {
            "type": "AdamOptimizer",
            "kwargs": {
                "learning_rate": 0.001
            }
        },
        "learning_rate_decay": {
            "type": "",
            "kwargs": {},
            "min_learning_rate": 0.,
            "start_decay_step": 0,
            "end_decay_step": utils.MAX_SEQ_LENGTH,
        },
        "gradient_clip": {
            "type": "",
            "kwargs": {}
        },
        "gradient_noise_scale": None,
        # TODO(zhiting): allow module-level control of gradient_multipliers
        "name": None
    }

def get_optimizer_fn(hparams=None):
    """Returns a function `optimizer_fn` of making optimizer instance, along
    with the optimizer class.

    .. role:: python(code)
       :language: python

    The function has the signiture
    :python:`optimizer_fn(learning_rate=None) -> optimizer class instance`

    See the :attr:`"optimizer"` field of
    :meth:`~texar.core.default_optimization_hparams` for all
    hyperparameters and default values.

    The optimizer class must be a subclass of
    :tf_main:`tf.train.Optimizer <train/Optimizer>`.

    Args:
        hparams (dict or HParams, optional): hyperparameters. Missing
            hyperparameters are set to default values automatically.

    Returns:
        - If hparams["type"] is a string or optimizer class, returns\
        `(optimizer_fn, optimizer class)`,

        - If hparams["type"] is an optimizer instance, returns \
        `(the optimizer instance, optimizer class)`
    """
    if hparams is None or isinstance(hparams, dict):
        hparams = HParams(
            hparams, default_optimization_hparams()["optimizer"])

    opt = hparams["type"]
    if isinstance(opt, tf.train.Optimizer):
        return opt, type(opt)
    opt_modules = ['tensorflow.train',
                   'tensorflow.contrib.opt',
                   'texar.core.optimization',
                   'texar.custom']
    try:
        opt_class = utils.check_or_get_class(opt, opt_modules,
                                             tf.train.Optimizer)
    except TypeError:
        raise ValueError(
            "Unrecognized optimizer. Must be string name of the "
            "optimizer class, or the class which is a subclass of "
            "tf.train.Optimizer, or an instance of the subclass of "
            "Optimizer.")

    def _get_opt(learning_rate=None):
        opt_kwargs = hparams["kwargs"].todict()
        fn_args = set(utils.get_args(opt_class.__init__))
        if 'learning_rate' in fn_args and learning_rate is not None:
            opt_kwargs["learning_rate"] = learning_rate
        return opt_class(**opt_kwargs)

    return _get_opt, opt_class

def get_learning_rate_decay_fn(hparams=None):
    """Creates learning rate decay function based on the hyperparameters.

    See the :attr:`learning_rate_decay` field in
    :meth:`~texar.core.default_optimization_hparams` for all
    hyperparameters and default values.

    Args:
        hparams (dict or HParams, optional): hyperparameters. Missing
            hyperparameters are set to default values automatically.

    Returns:
        function or None: If hparams["type"] is specified, returns a
        function that takes `(learning_rate, step, **kwargs)` and
        returns a decayed learning rate. If
        hparams["type"] is empty, returns `None`.
    """
    if hparams is None or isinstance(hparams, dict):
        hparams = HParams(
            hparams, default_optimization_hparams()["learning_rate_decay"])

    fn_type = hparams["type"]
    if fn_type is None or fn_type == "":
        return None

    fn_modules = ["tensorflow.train", "texar.custom"]
    decay_fn = utils.get_function(fn_type, fn_modules)
    fn_kwargs = hparams["kwargs"]
    if fn_kwargs is HParams:
        fn_kwargs = fn_kwargs.todict()

    start_step = tf.to_int32(hparams["start_decay_step"])
    end_step = tf.to_int32(hparams["end_decay_step"])

    def lr_decay_fn(learning_rate, global_step):
        """Learning rate decay function.

        Args:
            learning_rate (float or Tensor): The original learning rate.
            global_step (int or scalar int Tensor): optimization step counter.

        Returns:
            scalar float Tensor: decayed learning rate.
        """
        offset_global_step = tf.maximum(
            tf.minimum(tf.to_int32(global_step), end_step) - start_step, 0)
        if decay_fn == tf.train.piecewise_constant:
            decayed_lr = decay_fn(x=offset_global_step, **fn_kwargs)
        else:
            fn_kwargs_ = {
                "learning_rate": learning_rate,
                "global_step": offset_global_step}
            fn_kwargs_.update(fn_kwargs)
            decayed_lr = utils.call_function_with_redundant_kwargs(
                decay_fn, fn_kwargs_)

            decayed_lr = tf.maximum(decayed_lr, hparams["min_learning_rate"])

        return decayed_lr

    return lr_decay_fn


def get_gradient_clip_fn(hparams=None):
    """Creates a gradient clipping function based on the hyperparameters.

    See the :attr:`gradient_clip` field in
    :meth:`~texar.core.default_optimization_hparams` for all
    hyperparameters and default values.

    The gradient clipping function takes a list of `(gradients, variables)`
    tuples and returns a list of `(clipped_gradients, variables)` tuples.
    Typical examples include
    :tf_main:`tf.clip_by_global_norm <clip_by_global_norm>`,
    :tf_main:`tf.clip_by_value <clip_by_value>`,
    :tf_main:`tf.clip_by_norm <clip_by_norm>`,
    :tf_main:`tf.clip_by_average_norm <clip_by_average_norm>`, etc.

    Args:
        hparams (dict or HParams, optional): hyperparameters. Missing
            hyperparameters are set to default values automatically.

    Returns:
        function or `None`: If hparams["type"] is specified, returns
        the respective function. If hparams["type"] is empty,
        returns `None`.
    """
    if hparams is None or isinstance(hparams, dict):
        hparams = HParams(
            hparams, default_optimization_hparams()["gradient_clip"])
    fn_type = hparams["type"]
    if fn_type is None or fn_type == "":
        return None

    fn_modules = ["tensorflow", "texar.custom"]
    clip_fn = utils.get_function(fn_type, fn_modules)
    clip_fn_args = utils.get_args(clip_fn)
    fn_kwargs = hparams["kwargs"]
    if isinstance(fn_kwargs, HParams):
        fn_kwargs = fn_kwargs.todict()

    def grad_clip_fn(grads_and_vars):
        """Gradient clipping function.

        Args:
            grads_and_vars (list): A list of `(gradients, variables)` tuples.

        Returns:
            list: A list of `(clipped_gradients, variables)` tuples.
        """
        grads, vars_ = zip(*grads_and_vars)
        if clip_fn == tf.clip_by_global_norm:
            clipped_grads, _ = clip_fn(t_list=grads, **fn_kwargs)
        elif 't_list' in clip_fn_args:
            clipped_grads = clip_fn(t_list=grads, **fn_kwargs)
        elif 't' in clip_fn_args:     # e.g., tf.clip_by_value
            clipped_grads = [clip_fn(t=grad, **fn_kwargs) for grad in grads]

        return list(zip(clipped_grads, vars_))

    return grad_clip_fn

def _get_static_lr(learning_rate=None, optimizer_class=None, hparams=None):
    """Return the base static learning_rate.
        A helper function for creating the optimization function.
    """
    hparams = HParams(hparams, default_optimization_hparams())
    opt_hparams = hparams['optimizer']
    if learning_rate is None:
        learning_rate = opt_hparams["kwargs"].get("learning_rate", None)
    if learning_rate is None:
        # Try to get learning_rate from the default value of the
        # optimizer's argument
        opt_argspec = utils.get_default_arg_values(optimizer_class.__init__)
        learning_rate = opt_argspec.get("learning_rate", None)
    return learning_rate

def get_optimizer(learning_rate=None, global_step=None, hparams=None):

    """Creates a optimizer instance.
    Args:
        learning_rate (float or Tensor, optional): If `None`, learning rate
            specified in :attr:`hparams`, or the default learning rate
            of the optimizer will be used (if exists).
        global_step (optional): A scalar int Tensor. Step counter to update on
            each step unless :attr:`increment_global_step` is `False`.
            Learning rate decay uses :attr:`global_step`.
            If `None`, it will be fetched from the default graph (see
            :tf_main:`tf.train.get_global_step <train/get_global_step>` for
            more details). If it has not been created, no step will be
            incremented with each weight update.
        hparams (dict or HParams, optional): hyperparameters. Missing
            hyperparameters are set to default values automatically. See
            :func:`~texar.core.default_optimization_hparams` for
            all hyperparameters and default values.

    Returns:
        optimizer: the tf.train.Optimizer instance specified in hparams.
    """
    hparams = HParams(hparams, default_optimization_hparams())

    opt_hparams = hparams["optimizer"]
    optimizer_fn, optimizer_class = get_optimizer_fn(opt_hparams)

    static_lr = _get_static_lr(learning_rate, optimizer_class, hparams)

    lr_decay_fn = get_learning_rate_decay_fn(hparams["learning_rate_decay"])
    if lr_decay_fn is not None:
        learning_rate = lr_decay_fn(learning_rate=static_lr,
                                    global_step=global_step)
    else:
        learning_rate = static_lr

    tf.summary.scalar("learning_rate", learning_rate)

    optimizer = optimizer_fn(learning_rate=learning_rate)

    return optimizer

def get_train_op(loss, variables=None,
                 optimizer=None, learning_rate=None,
                 global_step=None, increment_global_step=True, hparams=None):
    """Creates a training op.

    This is a wrapper of :tf_main:`tf.contrib.layers.optimize_loss
    <contrib/layers/optimize_loss>`.

    Args:
        loss: A scalar Tensor representing the loss to minimize.
        variables (optional): A list of Variables to optimize. If
            `None`, all trainable variables are used.
        optimizer (optional): An tf.train.Optimizer instance. If `None`,
            use the setting in `hparams` to create the optimizer.
        learning_rate (float or Tensor, optional): If `None`, learning rate
            specified in :attr:`hparams`, or the default learning rate
            of the optimizer will be used (if exists).
        global_step (optional): A scalar int Tensor. Step counter to update on
            each step unless :attr:`increment_global_step` is `False`.
            Learning rate decay uses :attr:`global_step`.
            If `None`, it will be fetched from the default graph (see
            :tf_main:`tf.train.get_global_step <train/get_global_step>` for
            more details). If it has not been created, no step will be
            incremented with each weight update.
        increment_global_step (bool): Whether to increment
            :attr:`global_step`. This is useful if the :attr:`global_step` is
            used in multiple training ops per training step (e.g. to optimize
            different parts of the model) to avoid incrementing
            :attr:`global_step` more times than necessary.
        hparams (dict or HParams, optional): hyperparameters. Missing
            hyperparameters are set to default values automatically. See
            :func:`~texar.core.default_optimization_hparams` for
            all hyperparameters and default values.

    Returns:
        train_op: the operator used for variables optimization.
    """
    hparams = HParams(hparams, default_optimization_hparams())
    grad_clip_fn = get_gradient_clip_fn(hparams["gradient_clip"])

    if not isinstance(optimizer, tf.train.Optimizer):
        opt_hparams = hparams["optimizer"]
        optimizer_fn, optimizer_class = get_optimizer_fn(opt_hparams)
        learning_rate = _get_static_lr(learning_rate, optimizer_class, hparams)
        lr_decay_fn = get_learning_rate_decay_fn(
            hparams["learning_rate_decay"])
        train_op = tf.contrib.layers.optimize_loss(
            loss=loss,
            global_step=global_step,
            learning_rate=learning_rate,
            optimizer=optimizer_fn,
            gradient_noise_scale=hparams["gradient_noise_scale"],
            clip_gradients=grad_clip_fn,
            learning_rate_decay_fn=lr_decay_fn,
            variables=variables,
            name=hparams["name"],
            increment_global_step=increment_global_step)

    else:
        train_op = tf.contrib.layers.optimize_loss(
            loss=loss,
            global_step=global_step,
            learning_rate=None,
            optimizer=optimizer,
            gradient_noise_scale=hparams["gradient_noise_scale"],
            clip_gradients=grad_clip_fn,
            variables=variables,
            name=hparams["name"],
            increment_global_step=increment_global_step)

    return train_op

class AdamWeightDecayOptimizer(tf.train.Optimizer):
    """
    A basic Adam optimizer that includes "correct" L2 weight decay.
    Copied from the google BERT repo.
    Except that in `apply_gradient` function, we add the support to increment
    the passed global step parameter, to make it more compatible to
    tf.train.Optimizer implementation.
    """

    def __init__(self,
                 learning_rate,
                 weight_decay_rate=0.0,
                 beta_1=0.9,
                 beta_2=0.999,
                 epsilon=1e-6,
                 exclude_from_weight_decay=None,
                 name="AdamWeightDecayOptimizer"):
        """Constructs a AdamWeightDecayOptimizer."""
        super(AdamWeightDecayOptimizer, self).__init__(False, name)

        self.learning_rate = learning_rate
        self.weight_decay_rate = weight_decay_rate
        self.beta_1 = beta_1
        self.beta_2 = beta_2
        self.epsilon = epsilon
        self.exclude_from_weight_decay = exclude_from_weight_decay

    # pylint: disable=too-many-locals
    def apply_gradients(self, grads_and_vars, global_step=None, name=None):
        """See base class."""
        # pylint: disable=redefined-argument-from-local
        with tf.name_scope(name, self._name) as name:
            assignments = []
            for (grad, param) in grads_and_vars:
                if grad is None or param is None:
                    continue

                param_name = self._get_variable_name(param.name)

                m = tf.get_variable(
                    name=param_name + "/adam_m",
                    shape=param.shape.as_list(),
                    dtype=tf.float32,
                    trainable=False,
                    initializer=tf.zeros_initializer())
                v = tf.get_variable(
                    name=param_name + "/adam_v",
                    shape=param.shape.as_list(),
                    dtype=tf.float32,
                    trainable=False,
                    initializer=tf.zeros_initializer())

                # Standard Adam update.
                next_m = (tf.multiply(self.beta_1, m)\
                          + tf.multiply(1.0 - self.beta_1,
                                        grad))
                next_v = (tf.multiply(self.beta_2, v)\
                          + tf.multiply(1.0 - self.beta_2,
                                        tf.square(grad)))

                update = next_m / (tf.sqrt(next_v) + self.epsilon)

                # Just adding the square of the weights to the loss function is
                # *not* the correct way of using L2 regularization/weight decay
                # with Adam, since that will interact with the m and v
                # parameters in strange ways.
                # Instead we want ot decay the weights in a manner that doesn't
                # interact with the m/v parameters.
                # This is equivalent to adding the square
                # of the weights to the loss with plain (non-momentum) SGD.
                if self._do_use_weight_decay(param_name):
                    update += self.weight_decay_rate * param

                update_with_lr = self.learning_rate * update

                next_param = param - update_with_lr

                assignments.extend(
                    [param.assign(next_param),
                     m.assign(next_m),
                     v.assign(next_v)])

            update_ops = assignments
            if global_step is None:
                apply_updates = self._finish(update_ops, name)
            else:
                with tf.control_dependencies([self._finish(update_ops,
                                                           "update")]):
                    with tf.colocate_with(global_step):
                        apply_updates = tf.assign_add(global_step, 1, name=name)

        return apply_updates

    def _do_use_weight_decay(self, param_name):
        """Whether to use L2 weight decay for `param_name`."""
        if not self.weight_decay_rate:
            return False
        if self.exclude_from_weight_decay:
            for r in self.exclude_from_weight_decay:
                if re.search(r, param_name) is not None:
                    return False
        return True

    def _get_variable_name(self, param_name):
        """Get the variable name from the tensor name."""
        m = re.match("^(.*):\\d+$", param_name)
        if m is not None:
            param_name = m.group(1)
        return param_name<|MERGE_RESOLUTION|>--- conflicted
+++ resolved
@@ -130,15 +130,10 @@
         :tf_main:`tf.clip_by_average_norm <clip_by_average_norm>`, etc.
 
         "type" specifies the gradient clip function, and can be a function,
-<<<<<<< HEAD
-        or its name or module path. If function name is provided, the
-        function must be from module :tf_main:`tf < >` or :mod:`texar.custom`.
-=======
         or its name or mudule path. If function name is provided, the
         function must be from module :tf_main:`tf < >` or :mod:`texar.custom`,
         :mod:`texar.core.optimization`.
 
->>>>>>> fb8e5eed
 
         "kwargs" specifies keyword arguments to the function, except arguments
         named "t" or "t_list".
