"""
Text Content Manipulation
3-gated copy net.
"""

from __future__ import absolute_import
from __future__ import division
from __future__ import print_function

# pylint: disable=invalid-name, no-member, too-many-locals

import importlib
import os
import numpy as np
import tensorflow as tf
import texar as tx
import pickle
from copy_net import CopyNetWrapper
from texar.core import get_train_op
from utils import *
from get_xx import get_cost
from get_xy import get_align
from ie import get_precrec
import rnn_decoders

flags = tf.flags
flags.DEFINE_string("config_data", "config_data_nba", "The data config.")
flags.DEFINE_string("config_model", "config_model", "The model config.")
flags.DEFINE_string("config_train", "config_train", "The training config.")
flags.DEFINE_string("expr_name", "nba", "The experiment name. "
                    "Used as the directory name of run.")
flags.DEFINE_string("restore_from", "", "The specific checkpoint path to "
                    "restore from. If not specified, the latest checkpoint in "
                    "expr_name is used.")
flags.DEFINE_boolean("copy_x", False, "Whether to copy from x.")
flags.DEFINE_boolean("copy_y_", False, "Whether to copy from y'.")
flags.DEFINE_boolean("attn_x", False, "Whether to attend x.")
flags.DEFINE_boolean("attn_y_", False, "Whether to attend y'.")
flags.DEFINE_boolean("sd_path", False, "Whether to add structured data path.")
flags.DEFINE_float("sd_path_multiplicator", 1., "Structured data path multiplicator.")
flags.DEFINE_float("sd_path_addend", 0., "Structured data path addend.")
flags.DEFINE_boolean("align", False, "Whether it is to get alignment.")
flags.DEFINE_boolean("output_align", False, "Whether to output alignment.")
flags.DEFINE_boolean("verbose", False, "verbose.")
flags.DEFINE_boolean("eval_ie", False, "Whether evaluate IE.")
flags.DEFINE_integer("eval_ie_gpuid", 0, "ID of GPU on which IE runs.")
FLAGS = flags.FLAGS

copy_flag = FLAGS.copy_x or FLAGS.copy_y_
attn_flag = FLAGS.attn_x or FLAGS.attn_y_

if FLAGS.output_align:
    FLAGS.align = True

config_data = importlib.import_module(FLAGS.config_data)
config_model = importlib.import_module(FLAGS.config_model)
config_train = importlib.import_module(FLAGS.config_train)
expr_name = FLAGS.expr_name
restore_from = FLAGS.restore_from

dir_summary = os.path.join(expr_name, 'log')
dir_model = os.path.join(expr_name, 'ckpt')
dir_best = os.path.join(expr_name, 'ckpt-best')
ckpt_model = os.path.join(dir_model, 'model.ckpt')
ckpt_best = os.path.join(dir_best, 'model.ckpt')


def get_optimistic_restore_variables(ckpt_path, graph=tf.get_default_graph()):
    reader = tf.train.NewCheckpointReader(ckpt_path)
    saved_shapes = reader.get_variable_to_shape_map()
    var_names = sorted([
        (var.name, var.name.split(':')[0]) for var in tf.global_variables()
        if var.name.split(':')[0] in saved_shapes])
    restore_vars = []
    for var_name, saved_var_name in var_names:
        var = graph.get_tensor_by_name(var_name)
        var_shape = var.get_shape().as_list()
        if var_shape == saved_shapes[saved_var_name]:
            restore_vars.append(var)
    return restore_vars


def get_optimistic_saver(ckpt_path, graph=tf.get_default_graph()):
    return tf.train.Saver(
        get_optimistic_restore_variables(ckpt_path, graph=graph))


def print_alignment(data, sent, score):
    print(' ' * 20 + ' '.join(map('{:>12}'.format, data[0])))
    for j, sent_token in enumerate(sent[0]):
        print('{:>20}'.format(sent_token) + ' '.join(map(
            lambda x: '{:12.2e}'.format(x) if x != 0 else ' ' * 12,
            score[:, j])))


def batch_print_alignment(datas, sents, scores):
    datas, sents = map(
        lambda texts_lengths: map(
            lambda text_length:
                (text_length[0][:text_length[1]], text_length[1]),
            zip(*texts_lengths)),
        (datas, sents))
    for data, sent, score in zip(datas, sents, scores):
        score = score[:data[1], :sent[1]]
        print_alignment(data, sent, score)


def get_match_align(text00, text01, text02, text10, text11, text12, sent_text):
    """Combining match and align. All texts must not contain BOS.
    """
    costs = get_cost(text00, text01, text02, text10, text11, text12)
    aligns = get_align(text10, text11, text12, sent_text)

    xx = np.exp(-costs)
    Z = np.sum(xx)
    xx = xx / Z

    xy = aligns

    match_align = np.matmul(xx, xy)

    return match_align


def keeping_shape_get_match_align(*texts):
    match_align = get_match_align(*map(strip_special_tokens_of_list, texts))
    match_align = np.pad(
        match_align,
        pad_width=[
            (0, texts[0].shape[-1] - match_align.shape[0]),
            (0, texts[-1].shape[-1] - match_align.shape[1]),
        ],
        mode='constant',
    )
    return match_align


batch_get_match_align = np_batchize(keeping_shape_get_match_align)


def build_model(data_batch, data):
    batch_size, num_steps = [
        tf.shape(data_batch["value_text_ids"])[d] for d in range(2)]
    vocab = data.vocab('sent')

    id2str = '<{}>'.format
    bos_str, eos_str = map(id2str, (vocab.bos_token_id, vocab.eos_token_id))

    def single_bleu(ref, hypo):
        ref = [id2str(u if u != vocab.unk_token_id else -1) for u in ref]
        hypo = [id2str(u) for u in hypo]

        ref = tx.utils.strip_special_tokens(
            ' '.join(ref), strip_bos=bos_str, strip_eos=eos_str)
        hypo = tx.utils.strip_special_tokens(
            ' '.join(hypo), strip_eos=eos_str)

        return 0.01 * tx.evals.sentence_bleu(references=[ref], hypothesis=hypo)

    batch_bleu = np_batchize(single_bleu)


    # losses
    losses = {}

    # embedders
    embedders = {
        name: tx.modules.WordEmbedder(
            vocab_size=data.vocab(name).size, hparams=hparams)
        for name, hparams in config_model.embedders.items()}

    # encoders
    sent_encoder = tx.modules.BidirectionalRNNEncoder(
        hparams=config_model.sent_encoder)
    sd_encoder = tx.modules.BidirectionalRNNEncoder(
        hparams=config_model.sd_encoder)


    def concat_encoder_outputs(outputs):
        return tf.concat(outputs, -1)


    def encode(ref_str):
        sent_ids = data_batch['sent{}_text_ids'.format(ref_str)]
        sent_embeds = embedders['sent'](sent_ids)
        sent_sequence_length = data_batch['sent{}_length'.format(ref_str)]
        sent_enc_outputs, _ = sent_encoder(
            sent_embeds, sequence_length=sent_sequence_length)
        sent_enc_outputs = concat_encoder_outputs(sent_enc_outputs)

        sd_ids = {
            field: data_batch['{}{}_text_ids'.format(field, ref_str)][:, 1:-1]
            for field in sd_fields}
        sd_embeds = tf.concat(
            [embedders[field](sd_ids[field]) for field in sd_fields],
            axis=-1)
        sd_sequence_length = data_batch[
            '{}{}_length'.format(sd_fields[0], ref_str)] - 2
        sd_enc_outputs, _ = sd_encoder(
            sd_embeds, sequence_length=sd_sequence_length)
        sd_enc_outputs = concat_encoder_outputs(sd_enc_outputs)

        return sent_ids, sent_embeds, sent_enc_outputs, sent_sequence_length, \
            sd_ids, sd_embeds, sd_enc_outputs, sd_sequence_length


    encode_results = [encode(ref_str) for ref_str in ref_strs]
    sent_ids, sent_embeds, sent_enc_outputs, sent_sequence_length, \
            sd_ids, sd_embeds, sd_enc_outputs, sd_sequence_length = \
        zip(*encode_results)

    # get rnn cell
    rnn_cell = tx.core.layers.get_rnn_cell(config_model.rnn_cell)


    def get_decoder(cell, y__ref_flag, x_ref_flag, tgt_ref_flag,
                    beam_width=None):
        output_layer_params = \
            {'output_layer': tf.identity} if copy_flag else \
            {'vocab_size': vocab.size}

        if attn_flag: # attention
            if FLAGS.attn_x and FLAGS.attn_y_:
                memory = tf.concat(
                    [sent_enc_outputs[y__ref_flag],
                     sd_enc_outputs[x_ref_flag]],
                    axis=1)
                memory_sequence_length = None
            elif FLAGS.attn_y_:
                memory = sent_enc_outputs[y__ref_flag]
                memory_sequence_length = sent_sequence_length[y__ref_flag]
            elif FLAGS.attn_x:
                memory = sd_enc_outputs[x_ref_flag]
                memory_sequence_length = sd_sequence_length[x_ref_flag]
            else:
                raise Exception(
                    "Must specify either y__ref_flag or x_ref_flag.")
            attention_decoder = rnn_decoders.AttentionRNNDecoder(
                cell=cell,
                memory=memory,
                memory_sequence_length=memory_sequence_length,
                hparams=config_model.attention_decoder,
                **output_layer_params)
            if not copy_flag:
                return attention_decoder
            cell = attention_decoder.cell if beam_width is None else \
                   attention_decoder._get_beam_search_cell(beam_width)

        if copy_flag: # copynet
            kwargs = {
                'y__ids': sent_ids[y__ref_flag][:, 1:],
                'y__states': sent_enc_outputs[y__ref_flag][:, 1:],
                'y__lengths': sent_sequence_length[y__ref_flag] - 1,
                'x_ids': sd_ids[x_ref_flag]['entry'],
                'x_states': sd_enc_outputs[x_ref_flag],
                'x_lengths': sd_sequence_length[x_ref_flag],
            }

            if tgt_ref_flag is not None:
                kwargs.update({
                'input_ids': data_batch[
                    'sent{}_text_ids'.format(ref_strs[tgt_ref_flag])][:, :-1]})

            memory_prefixes = []

            if FLAGS.copy_y_:
                memory_prefixes.append('y_')

            if FLAGS.copy_x:
                memory_prefixes.append('x')

            if FLAGS.sd_path:
                assert FLAGS.copy_x

                memory_prefixes.append('y_')

                texts = []
                for ref_flag in [x_ref_flag, y__ref_flag]:
                    texts.extend(data_batch['{}{}_text'.format(field, ref_strs[ref_flag])][:, 1:-1]
                                 for field in sd_fields)
                texts.extend(data_batch['{}{}_text'.format(field, ref_strs[y__ref_flag])][:, 1:]
                             for field in sent_fields)
                match_align = tf.py_func(
                    batch_get_match_align, texts, tf.float32, stateful=False,
                    name='match_align')
                match_align.set_shape(
                    [texts[-1].shape[0], texts[0].shape[1], texts[-1].shape[1]])

            if beam_width is not None:
                kwargs = {
                    name: tile_batch(value, beam_width)
                    for name, value in kwargs.items()}
                if FLAGS.sd_path:
                    match_align = tile_batch(match_align, beam_width)

            def get_get_copy_scores(memory_ids_states_lengths, output_size):
                memory_copy_states = [
                    tf.layers.dense(
                        memory_states,
                        units=output_size,
                        activation=tf.nn.tanh,
                        use_bias=False)
                    for _, memory_states, _ in memory_ids_states_lengths]

                def get_copy_scores(query):
                    ret = []

                    if FLAGS.copy_y_:
                        ret_y_ = tf.einsum("bim,bm->bi", memory_copy_states[len(ret)], query)
                        ret.append(ret_y_)

                    if FLAGS.copy_x:
                        ret_x = tf.einsum("bim,bm->bi", memory_copy_states[len(ret)], query)
                        ret.append(ret_x)

                    if FLAGS.sd_path:
                        ret_sd_path = FLAGS.sd_path_multiplicator * \
                            tf.einsum("bi,bij->bj", ret_x, match_align) \
                            + FLAGS.sd_path_addend
                        ret.append(ret_sd_path)

                    return ret

                return get_copy_scores

            cell = CopyNetWrapper(
                cell=cell, vocab_size=vocab.size,
                memory_ids_states_lengths=[
                    tuple(kwargs['{}_{}'.format(prefix, s)]
                          for s in ('ids', 'states', 'lengths'))
                    for prefix in memory_prefixes],
                input_ids=\
                    kwargs['input_ids'] if tgt_ref_flag is not None else None,
                get_get_copy_scores=get_get_copy_scores)

        decoder = rnn_decoders.BasicRNNDecoder(
            cell=cell, hparams=config_model.decoder,
            **output_layer_params)
        return decoder

    def get_decoder_and_outputs(
            cell, y__ref_flag, x_ref_flag, tgt_ref_flag, params,
            beam_width=None):
        decoder = get_decoder(
            cell, y__ref_flag, x_ref_flag, tgt_ref_flag,
            beam_width=beam_width)
        if beam_width is None:
            ret = decoder(**params)
        else:
            ret = tx.modules.beam_search_decode(
                decoder_or_cell=decoder,
                beam_width=beam_width,
                **params)
        return (decoder,) + ret

    get_decoder_and_outputs = tf.make_template(
        'get_decoder_and_outputs', get_decoder_and_outputs)

    def teacher_forcing(cell, y__ref_flag, x_ref_flag, loss_name):
        tgt_ref_flag = x_ref_flag
        tgt_str = 'sent{}'.format(ref_strs[tgt_ref_flag])
        sequence_length = data_batch['{}_length'.format(tgt_str)] - 1
        decoder, tf_outputs, _, tf_lengths = get_decoder_and_outputs(
            cell, y__ref_flag, x_ref_flag, tgt_ref_flag,
            {'decoding_strategy': 'train_greedy',
             'inputs': sent_embeds[tgt_ref_flag],
             'sequence_length': sequence_length})

        tgt_sent_ids = data_batch['{}_text_ids'.format(tgt_str)][:, 1:]
        loss = tx.losses.sequence_sparse_softmax_cross_entropy(
            labels=tgt_sent_ids,
            logits=tf_outputs.logits,
            sequence_length=sequence_length,
            average_across_batch=False)
        if config_train.add_bleu_weight and y__ref_flag is not None \
                and tgt_ref_flag is not None and y__ref_flag != tgt_ref_flag:
            w = tf.py_func(
                batch_bleu, [sent_ids[y__ref_flag], tgt_sent_ids],
                tf.float32, stateful=False, name='W_BLEU')
            w.set_shape(loss.get_shape())
            loss = w * loss
        loss = tf.reduce_mean(loss, 0)
        losses[loss_name] = loss

        return decoder, tf_outputs, tf_lengths, loss

    start_tokens = tf.ones_like(data_batch['sent_length']) * \
        vocab.bos_token_id
    end_token = vocab.eos_token_id

    def infer_greedy(cell, y__ref_flag, x_ref_flag):
        tgt_ref_flag = x_ref_flag
        tgt_str = 'sent{}'.format(ref_strs[tgt_ref_flag])

        decoder, outputs, _, lengths = get_decoder_and_outputs(
            cell, y__ref_flag, x_ref_flag, None,
            {'decoding_strategy': 'infer_greedy',
             'embedding': embedders['sent'],
             'start_tokens': start_tokens,
             'end_token': end_token,
             'max_decoding_length': config_train.infer_max_decoding_length})

        tgt_sent_ids = data_batch['{}_text_ids'.format(tgt_str)][:, 1:]
        return decoder, outputs, lengths

    def beam_searching(cell, y__ref_flag, x_ref_flag, beam_width):
        decoder, bs_outputs, _, _ = get_decoder_and_outputs(
            cell, y__ref_flag, x_ref_flag, None,
            {'embedding': embedders['sent'],
             'start_tokens': start_tokens,
             'end_token': end_token,
             'max_decoding_length': config_train.infer_max_decoding_length},
            beam_width=config_train.infer_beam_width)

        return decoder, bs_outputs


    def build_align():
        ref_str = ref_strs[1]
        sent_str = 'sent{}'.format(ref_str)
        sent_texts = data_batch['{}_text'.format(sent_str)][:, 1:-1]
        sent_ids = data_batch['{}_text_ids'.format(sent_str)][:, 1:-1]
        #TODO: Here we simply use the embedder previously constructed,
        #therefore it's shared. We have to construct a new one here if we'd
        #like to get align on the fly.
        sent_embeds = embedders['sent'](sent_ids)
        sent_sequence_length = data_batch['{}_length'.format(sent_str)] - 2
        sent_enc_outputs, _ = sent_encoder(
            sent_embeds, sequence_length=sent_sequence_length)
        sent_enc_outputs = concat_encoder_outputs(sent_enc_outputs)

        sd_field = sd_fields[0]
        sd_str = '{}{}'.format(sd_field, ref_str)
        sd_texts = data_batch['{}_text'.format(sd_str)][:, :-1]
        sd_ids = data_batch['{}_text_ids'.format(sd_str)]
        tgt_sd_ids = sd_ids[:, 1:]
        sd_ids = sd_ids[:, :-1]
        sd_sequence_length = data_batch['{}_length'.format(sd_str)] - 1
        sd_embedder = embedders[sd_field]

        rnn_cell = tx.core.layers.get_rnn_cell(config_model.align_rnn_cell)
        attention_decoder = tx.modules.AttentionRNNDecoder(
            cell=rnn_cell,
            memory=sent_enc_outputs,
            memory_sequence_length=sent_sequence_length,
            vocab_size=vocab.size,
            hparams=config_model.align_attention_decoder)

        tf_outputs, _, tf_sequence_length = attention_decoder(
            decoding_strategy='train_greedy',
            inputs=sd_ids,
            embedding=sd_embedder,
            sequence_length=sd_sequence_length)

        loss = tx.losses.sequence_sparse_softmax_cross_entropy(
            labels=tgt_sd_ids,
            logits=tf_outputs.logits,
            sequence_length=sd_sequence_length)

        start_tokens = tf.ones_like(sd_sequence_length) * vocab.bos_token_id
        end_token = vocab.eos_token_id
        bs_outputs, _, _ = tx.modules.beam_search_decode(
            decoder_or_cell=attention_decoder,
            embedding=sd_embedder,
            start_tokens=start_tokens,
            end_token=end_token,
            max_decoding_length=config_train.infer_max_decoding_length,
            beam_width=config_train.infer_beam_width)

        return (sent_texts, sent_sequence_length), (sd_texts, sd_sequence_length),\
               loss, tf_outputs, bs_outputs


    decoder, tf_outputs, tf_lengths, loss = teacher_forcing(rnn_cell, 1, 0, 'MLE')
    rec_decoder, _, rec_lengths, rec_loss = teacher_forcing(rnn_cell, 1, 1, 'REC')
    if config_train.rec_weight == 0:
        joint_loss = loss
    elif config_train.rec_weight == 1:
        joint_loss = rec_loss
    else:
        joint_loss = (1 - config_train.rec_weight) * loss \
                   + config_train.rec_weight * rec_loss
    losses['joint'] = joint_loss

    tiled_decoder, bs_outputs = beam_searching(
        rnn_cell, 1, 0, config_train.infer_beam_width)

    align_sents, align_sds, align_loss, align_tf_outputs, align_bs_outputs = \
        build_align()
    losses['align'] = align_loss

    train_ops = {
        name: get_train_op(losses[name], hparams=config_train.train[name])
        for name in config_train.train}

    _, greedy_outputs, greedy_lengths = infer_greedy(rnn_cell, 1, 0)

    return train_ops, bs_outputs, tf_outputs, tf_lengths, greedy_outputs, greedy_lengths, \
           align_sents, align_sds, align_tf_outputs, align_bs_outputs


def main():
    # data batch
    datasets = {mode: tx.data.MultiAlignedData(hparams)
                for mode, hparams in config_data.datas.items()}
    data_iterator = tx.data.FeedableDataIterator(datasets)
    data_batch = data_iterator.get_next()

    global_step = tf.train.get_or_create_global_step()

    train_ops, bs_outputs, tf_outputs, tf_lengths, greedy_outputs, greedy_lengths, \
            align_sents, align_sds, align_tf_outputs, align_bs_outputs \
        = build_model(data_batch, datasets['train'])

    summary_ops = {
        name: tf.summary.merge(
            tf.get_collection(
                tf.GraphKeys.SUMMARIES,
                scope=get_scope_name_of_train_op(name)),
            name=get_scope_name_of_summary_op(name))
        for name in train_ops.keys()}

    saver = tf.train.Saver(max_to_keep=None)

    global best_ever_val_bleu
    best_ever_val_bleu = 0.


    def _save_to(directory, step):
        print('saving to {} ...'.format(directory))

        saved_path = saver.save(sess, directory, global_step=step)

        print('saved to {}'.format(saved_path))


    def _restore_from_path(ckpt_path):
        print('restoring from {} ...'.format(ckpt_path))

        try:
            saver.restore(sess, ckpt_path)
        except tf.errors.NotFoundError:
            print('Some variables are missing. Try optimistically restoring.')
            (get_optimistic_saver(ckpt_path)).restore(sess, ckpt_path)

        print('done.')


    def _restore_from(directory):
        if os.path.exists(directory):
            ckpt_path = tf.train.latest_checkpoint(directory)
            _restore_from_path(ckpt_path)

        else:
            print('cannot find checkpoint directory {}'.format(directory))


    def _get_alignment(sess, mode):
        print('in _get_alignment')

        data_iterator.restart_dataset(sess, mode)
        feed_dict = {
            tx.global_mode(): tf.estimator.ModeKeys.TRAIN,
            data_iterator.handle: data_iterator.get_handle(sess, mode),
        }

        fetches = [
            align_sds,
            align_sents,
            align_tf_outputs.attention_scores]

        with open('align.pkl', 'wb') as out_file:
            while True:
                try:
                    fetched = sess.run(fetches, feed_dict)
                    batch_print_alignment(*fetched)

                except tf.errors.OutOfRangeError:
                    break

        print('end _get_alignment')


    def _train_epoch(sess, summary_writer, mode, train_op, summary_op):
        print('in _train_epoch')

        data_iterator.restart_dataset(sess, mode)
        feed_dict = {
            tx.global_mode(): tf.estimator.ModeKeys.TRAIN,
            data_iterator.handle: data_iterator.get_handle(sess, mode),
        }
        vocab = datasets['train'].vocab('sent')

        while True:
            try:
                loss, summary, outputs, lengths, batch, gen_texts = sess.run((
                        train_op, summary_op, greedy_outputs, greedy_lengths,
                        data_batch,
                        vocab.map_ids_to_tokens(greedy_outputs.sample_id),
                    ), feed_dict)

                cell_state = outputs.cell_state

                if copy_flag:
                    copy_probs = cell_state.copy_probs
                    Zs = cell_state.Zs
                    cnt = len(copy_probs)
                    cell_state = cell_state.cell_state

                if FLAGS.attn:
                    attn = cell_state.alignments

                maxlen_y_ = batch['sent_ref_text'].shape[-1]
                maxlen_x = batch['entry_text'].shape[-1]

                entry_texts = batch['entry_text'][:, 1:]
                entry_ref_texts = batch['entry_ref_text'][:, 1:]
                label_texts = batch['attribute_text'][:, 1:]
                label_ref_texts = batch['attribute_ref_text'][:, 1:]
                sent_texts = batch['sent_text'][:, 1:]
                sent_ref_texts = batch['sent_ref_text'][:, 1:]
                all_name_texts = [
                    ("x", entry_texts),
                    ("x'", entry_ref_texts),
                    ("l", label_texts),
                    ("l'", label_ref_texts),
                    ("y", sent_texts),
                    ("y'", sent_ref_texts),
                    ("y^", gen_texts),
                ]
                text_names, all_texts = map(list, zip(*all_name_texts))
                for _ in zip(*([lengths] + ([attn] if FLAGS.attn else []) + (copy_probs + Zs if copy_flag else []) + all_texts)):
                    steps, _, texts = _[0], _[1:-len(all_texts)], _[-len(all_texts):]

                    if FLAGS.attn:
                        attn_ = _[0]
                        assert attn_.shape[-1] == maxlen_y_ + maxlen_x - 2, "attn_.shape[-1] = {}, maxlen_y_ = {}, maxlen_x = {}".format(attn_.shape[-1], maxlen_y_, maxlen_x)

                    texts = dict(zip(text_names, texts))
                    texts["y^"] = texts["y^"][:steps]
                    for name in text_names:
                        print("{:<2}: {}".format(name, ' '.join(texts[name])))

                    if copy_flag:
                        copy_names = []
                        if FLAGS.copy_y_:
                            copy_names.append("y'")
                        if FLAGS.copy_x:
                            copy_names.append("x")
                        if FLAGS.sd_path:
                            copy_names.append("y'")
                        copy_texts = [texts[name] for name in copy_names]

                    print('decode steps: {}'.format(steps))
                    for step, __ in enumerate(zip(*_)):
                        if step >= steps:
                            break
<<<<<<< HEAD
                        probs, zs = __[:cnt], __[cnt:]
                        print('zs: {}'.format(' '.join(map('{:.2f}'.format, zs))))
                        for name, prob, text in zip(copy_names, probs, copy_texts):
                            print('{name:<2}: {sum:.2f}\t{max:.2f}\t{argmax}'.format(
                                name=name,
                                sum=np.sum(prob),
                                max=np.max(prob),
                                argmax=text[np.argmax(prob)],
                            ))

                            for text_length, token in enumerate(text):
                                if token == '<EOS>':
                                    break
                            else:
                                text_length += 1

                            text = text[:text_length]
                            softmax_prob = prob / np.sum(prob)

                            print(' '.join(
                                map('{0[0]}={0[1]}'.format,
                                    zip(text, map('{:.2f}'.format, softmax_prob)))))
=======

                        if FLAGS.attn:
                            attn__, __ = __[0], __[1:]
                            attn_yy_, attn_yx = attn__[:maxlen_y_], attn__[maxlen_y_:]
                            attn_yy_ = attn_yy_[1:]
                            for name0, name1, att in [
                                    ("y", "y'", attn_yy_),
                                    ("y", "x", attn_yx)]:
                                print("{:<2s} - {:<2s}: ".format(name0, name1), end='')
                                text = texts[name1]
                                print(' '.join(map('{0[0]}={0[1]}'.format,
                                                   zip(text, map('{:.2f}'.format, att)))))

                        if copy_flag:
                            probs, zs = __[:cnt], __[cnt:]
                            print('zs: {}'.format(' '.join(map('{:.2f}'.format, zs))))
                            for name, prob, text in zip(copy_names, probs, copy_texts):
                                print('{name:<2s}: {sum:.2f}\t{max:.2f}\t{argmax}'.format(
                                    name=name,
                                    sum=np.sum(prob),
                                    max=np.max(prob),
                                    argmax=text[np.argmax(prob)],
                                ))

                                for text_length, token in enumerate(text):
                                    if token == '<EOS>':
                                        break
                                else:
                                    text_length += 1

                                text = text[:text_length]

                                print(' '.join(
                                    map('{0[0]}={0[1]}'.format,
                                        zip(text, map('{:.2f}'.format, prob)))))

>>>>>>> 119ee18a
                        print('result: {}'.format(texts["y^"][step]))

                step = tf.train.global_step(sess, global_step)

                summary_writer.add_summary(summary, step)

                if step % config_train.steps_per_eval == 0:
                    _eval_epoch(sess, summary_writer, 'val')

            except tf.errors.OutOfRangeError:
                break

        print('end _train_epoch')


    def _eval_epoch(sess, summary_writer, mode):
        global best_ever_val_bleu

        print('in _eval_epoch with mode {}'.format(mode))

        data_iterator.restart_dataset(sess, mode)
        feed_dict = {
            tx.global_mode(): tf.estimator.ModeKeys.EVAL,
            data_iterator.handle: data_iterator.get_handle(sess, mode)
        }

        step = tf.train.global_step(sess, global_step)

        ref_hypo_pairs = []
        fetches = [
            [data_batch['sent_text'], data_batch['sent_ref_text']],
            bs_outputs.predicted_ids,
        ] if not FLAGS.align else [
            [data_batch['entry_text'], data_batch['entry_ref_text']],
            align_bs_outputs.predicted_ids,
        ]

        if not os.path.exists(dir_model):
            os.makedirs(dir_model)

        hypo_file_name = os.path.join(
            dir_model, "hypos.step{}.{}.txt".format(step, mode))
        hypo_file = open(hypo_file_name, "w")

        cnt = 0
        while True:
            try:
                target_texts, output_ids = sess.run(fetches, feed_dict)
                target_texts = [
                    tx.utils.strip_special_tokens(
                        texts[:, 1:].tolist(), is_token_list=True)
                    for texts in target_texts]
                output_ids = output_ids[:, :, 0]
                output_texts = tx.utils.map_ids_to_strs(
                    ids=output_ids.tolist(), vocab=datasets[mode].vocab('sent'),
                    join=False)

                target_texts = list(zip(*target_texts))

                for ref, hypo in zip(target_texts, output_texts):
                    if cnt < 10:
                        print('cnt = {}'.format(cnt))
                        for i, s in enumerate(ref):
                            print('ref{}: {}'.format(i, ' '.join(s)))
                        print('hypo: {}'.format(' '.join(hypo)))
                    print(' '.join(hypo), file=hypo_file)
                    cnt += 1
                print('processed {} samples'.format(cnt))

                ref_hypo_pairs.extend(zip(target_texts, output_texts))

            except tf.errors.OutOfRangeError:
                break

        hypo_file.close()

        if FLAGS.eval_ie:
            gold_file_name = os.path.join(
                config_data.dst_dir, "gold.{}.txt".format(
                    config_data.mode_to_filemode[mode]))
            inter_file_name = "{}.h5".format(hypo_file_name[:-len(".txt")])
            prec, rec = get_precrec(
                gold_file_name, hypo_file_name, inter_file_name,
                gpuid=FLAGS.eval_ie_gpuid)

        refs, hypos = zip(*ref_hypo_pairs)
        bleus = []
        get_bleu_name = '{}_BLEU'.format
        print('In {} mode:'.format(mode))
        for i in range(len(fetches[0])):
            refs_ = list(map(lambda ref: ref[i:i+1], refs))
            bleu = corpus_bleu(refs_, hypos)
            print('{}: {:.2f}'.format(get_bleu_name(i), bleu))
            bleus.append(bleu)

        summary = tf.Summary()
        for i, bleu in enumerate(bleus):
            summary.value.add(
                tag='{}/{}'.format(mode, get_bleu_name(i)), simple_value=bleu)
        if FLAGS.eval_ie:
            for name, value in {'precision': prec, 'recall': rec}.items():
                summary.value.add(tag='{}/{}'.format(mode, name),
                                  simple_value=value)
        summary_writer.add_summary(summary, step)
        summary_writer.flush()

        bleu = bleus[0]
        if mode == 'val':
            if bleu > best_ever_val_bleu:
                best_ever_val_bleu = bleu
                print('updated best val bleu: {}'.format(bleu))

                _save_to(ckpt_best, step)

        print('end _eval_epoch')
        return bleu


    with tf.Session() as sess:
        sess.run(tf.global_variables_initializer())
        sess.run(tf.local_variables_initializer())
        sess.run(tf.tables_initializer())

        if restore_from:
            _restore_from_path(restore_from)
        else:
            _restore_from(dir_model)

        if FLAGS.output_align:
            _get_alignment(sess, 'train')
            return

        summary_writer = tf.summary.FileWriter(
            dir_summary, sess.graph, flush_secs=30)

        epoch = 0
        while epoch < config_train.max_epochs:
            name = 'align' if FLAGS.align else 'joint'
            train_op = train_ops[name]
            summary_op = summary_ops[name]

            val_bleu = 0. # _eval_epoch(sess, summary_writer, 'val')
            test_bleu = 0. # _eval_epoch(sess, summary_writer, 'test')

            step = tf.train.global_step(sess, global_step)

            print('epoch: {} ({}), step: {}, '
                  'val BLEU: {:.2f}, test BLEU: {:.2f}'.format(
                epoch, name, step, val_bleu, test_bleu))

            _train_epoch(sess, summary_writer, 'train', train_op, summary_op)

            epoch += 1

            step = tf.train.global_step(sess, global_step)
            _save_to(ckpt_model, step)

        test_bleu = _eval_epoch(sess, summary_writer, 'test')
        print('epoch: {}, test BLEU: {}'.format(epoch, test_bleu))


if __name__ == '__main__':
    main()<|MERGE_RESOLUTION|>--- conflicted
+++ resolved
@@ -655,30 +655,6 @@
                     for step, __ in enumerate(zip(*_)):
                         if step >= steps:
                             break
-<<<<<<< HEAD
-                        probs, zs = __[:cnt], __[cnt:]
-                        print('zs: {}'.format(' '.join(map('{:.2f}'.format, zs))))
-                        for name, prob, text in zip(copy_names, probs, copy_texts):
-                            print('{name:<2}: {sum:.2f}\t{max:.2f}\t{argmax}'.format(
-                                name=name,
-                                sum=np.sum(prob),
-                                max=np.max(prob),
-                                argmax=text[np.argmax(prob)],
-                            ))
-
-                            for text_length, token in enumerate(text):
-                                if token == '<EOS>':
-                                    break
-                            else:
-                                text_length += 1
-
-                            text = text[:text_length]
-                            softmax_prob = prob / np.sum(prob)
-
-                            print(' '.join(
-                                map('{0[0]}={0[1]}'.format,
-                                    zip(text, map('{:.2f}'.format, softmax_prob)))))
-=======
 
                         if FLAGS.attn:
                             attn__, __ = __[0], __[1:]
@@ -710,12 +686,12 @@
                                     text_length += 1
 
                                 text = text[:text_length]
+                                softmax_prob = prob / np.sum(prob)
 
                                 print(' '.join(
                                     map('{0[0]}={0[1]}'.format,
-                                        zip(text, map('{:.2f}'.format, prob)))))
-
->>>>>>> 119ee18a
+                                        zip(text, map('{:.2f}'.format, softmax_prob)))))
+
                         print('result: {}'.format(texts["y^"][step]))
 
                 step = tf.train.global_step(sess, global_step)
