--- conflicted
+++ resolved
@@ -389,7 +389,6 @@
     def infer_greedy(cell, y__ref_flag, x_ref_flag):
         tgt_ref_flag = x_ref_flag
         tgt_str = 'sent{}'.format(ref_strs[tgt_ref_flag])
-<<<<<<< HEAD
 
         decoder, outputs, _, lengths = get_decoder_and_outputs(
             cell, y__ref_flag, x_ref_flag, None,
@@ -402,20 +401,6 @@
         tgt_sent_ids = data_batch['{}_text_ids'.format(tgt_str)][:, 1:]
         return decoder, outputs, lengths
 
-=======
-
-        decoder, outputs, _, lengths = get_decoder_and_outputs(
-            cell, y__ref_flag, x_ref_flag, None,
-            {'decoding_strategy': 'infer_greedy',
-             'embedding': embedders['sent'],
-             'start_tokens': start_tokens,
-             'end_token': end_token,
-             'max_decoding_length': config_train.infer_max_decoding_length})
-
-        tgt_sent_ids = data_batch['{}_text_ids'.format(tgt_str)][:, 1:]
-        return decoder, outputs, lengths
-
->>>>>>> 119ee18a
     def beam_searching(cell, y__ref_flag, x_ref_flag, beam_width):
         decoder, bs_outputs, _, _ = get_decoder_and_outputs(
             cell, y__ref_flag, x_ref_flag, None,
@@ -606,17 +591,6 @@
 
         while True:
             try:
-<<<<<<< HEAD
-                loss, summary, lengths, copy_probs, Zs, batch, gen_texts = sess.run((
-                        train_op, summary_op, greedy_lengths,
-                        greedy_outputs.cell_state.copy_probs,
-                        greedy_outputs.cell_state.Zs,
-                        data_batch,
-                        vocab.map_ids_to_tokens(greedy_outputs.sample_id),
-                    ), feed_dict)
-                entry_texts = batch['entry_text'][:, 1:]
-                entry_ref_texts = batch['entry_ref_text'][:, 1:]
-=======
                 loss, summary, outputs, lengths, batch, gen_texts = sess.run((
                         train_op, summary_op, greedy_outputs, greedy_lengths,
                         data_batch,
@@ -641,27 +615,18 @@
                 entry_ref_texts = batch['entry_ref_text'][:, 1:]
                 label_texts = batch['attribute_text'][:, 1:]
                 label_ref_texts = batch['attribute_ref_text'][:, 1:]
->>>>>>> 119ee18a
                 sent_texts = batch['sent_text'][:, 1:]
                 sent_ref_texts = batch['sent_ref_text'][:, 1:]
                 all_name_texts = [
                     ("x", entry_texts),
                     ("x'", entry_ref_texts),
-<<<<<<< HEAD
-=======
                     ("l", label_texts),
                     ("l'", label_ref_texts),
->>>>>>> 119ee18a
                     ("y", sent_texts),
                     ("y'", sent_ref_texts),
                     ("y^", gen_texts),
                 ]
                 text_names, all_texts = map(list, zip(*all_name_texts))
-<<<<<<< HEAD
-                cnt = len(copy_probs)
-                for _ in zip(*([lengths] + copy_probs + Zs + all_texts)):
-                    steps, _, texts = _[0], _[1:-len(all_texts)], _[-len(all_texts):]
-=======
                 for _ in zip(*([lengths] + ([attn] if FLAGS.attn else []) + (copy_probs + Zs if copy_flag else []) + all_texts)):
                     steps, _, texts = _[0], _[1:-len(all_texts)], _[-len(all_texts):]
 
@@ -669,21 +634,10 @@
                         attn_ = _[0]
                         assert attn_.shape[-1] == maxlen_y_ + maxlen_x - 2, "attn_.shape[-1] = {}, maxlen_y_ = {}, maxlen_x = {}".format(attn_.shape[-1], maxlen_y_, maxlen_x)
 
->>>>>>> 119ee18a
                     texts = dict(zip(text_names, texts))
                     texts["y^"] = texts["y^"][:steps]
                     for name in text_names:
                         print("{:<2}: {}".format(name, ' '.join(texts[name])))
-<<<<<<< HEAD
-                    copy_names = []
-                    if FLAGS.copy_y_:
-                        copy_names.append("y'")
-                    if FLAGS.copy_x:
-                        copy_names.append("x")
-                    if FLAGS.sd_path:
-                        copy_names.append("y'")
-                    copy_texts = [texts[name] for name in copy_names]
-=======
 
                     if copy_flag:
                         copy_names = []
@@ -695,34 +649,10 @@
                             copy_names.append("y'")
                         copy_texts = [texts[name] for name in copy_names]
 
->>>>>>> 119ee18a
                     print('decode steps: {}'.format(steps))
                     for step, __ in enumerate(zip(*_)):
                         if step >= steps:
                             break
-<<<<<<< HEAD
-                        probs, zs = __[:cnt], __[cnt:]
-                        print('zs: {}'.format(' '.join(map('{:.2f}'.format, zs))))
-                        for name, prob, text in zip(copy_names, probs, copy_texts):
-                            print('{name:<2}: {sum:.2f}\t{max:.2f}\t{argmax}'.format(
-                                name=name,
-                                sum=np.sum(prob),
-                                max=np.max(prob),
-                                argmax=text[np.argmax(prob)],
-                            ))
-
-                            for text_length, token in enumerate(text):
-                                if token == '<EOS>':
-                                    break
-                            else:
-                                text_length += 1
-
-                            text = text[:text_length]
-
-                            print(' '.join(
-                                map('{0[0]}={0[1]}'.format,
-                                    zip(text, map('{:.2f}'.format, prob)))))
-=======
 
                         if FLAGS.attn:
                             attn__, __ = __[0], __[1:]
@@ -759,7 +689,6 @@
                                     map('{0[0]}={0[1]}'.format,
                                         zip(text, map('{:.2f}'.format, prob)))))
 
->>>>>>> 119ee18a
                         print('result: {}'.format(texts["y^"][step]))
 
                 step = tf.train.global_step(sess, global_step)
