--- conflicted
+++ resolved
@@ -607,11 +607,7 @@
                     cnt = len(copy_probs)
                     cell_state = cell_state.cell_state
 
-<<<<<<< HEAD
-                if FLAGS.attn:
-=======
                 if attn_flag:
->>>>>>> 025b934a
                     attn = cell_state.alignments
 
                 maxlen_y_ = batch['sent_ref_text'].shape[-1]
@@ -633,14 +629,6 @@
                     ("y^", gen_texts),
                 ]
                 text_names, all_texts = map(list, zip(*all_name_texts))
-<<<<<<< HEAD
-                for _ in zip(*([lengths] + ([attn] if FLAGS.attn else []) + (copy_probs + Zs if copy_flag else []) + all_texts)):
-                    steps, _, texts = _[0], _[1:-len(all_texts)], _[-len(all_texts):]
-
-                    if FLAGS.attn:
-                        attn_ = _[0]
-                        assert attn_.shape[-1] == maxlen_y_ + maxlen_x - 2, "attn_.shape[-1] = {}, maxlen_y_ = {}, maxlen_x = {}".format(attn_.shape[-1], maxlen_y_, maxlen_x)
-=======
                 for _ in zip(*([lengths] + ([attn] if attn_flag else []) + (copy_probs + Zs if copy_flag else []) + all_texts)):
                     steps, _, texts = _[0], _[1:-len(all_texts)], _[-len(all_texts):]
 
@@ -652,7 +640,6 @@
                             assert attn_.shape[-1] == maxlen_y_, "attn_.shape[-1] = {}, maxlen_y_ = {}".format(attn_.shape[-1], maxlen_y_)
                         elif FLAGS.attn_x:
                             assert attn_.shape[-1] == maxlen_x - 2, "attn_.shape[-1] = {}, maxlen_x = {}".format(attn_.shape[-1], maxlen_x)
->>>>>>> 025b934a
 
                     texts = dict(zip(text_names, texts))
                     texts["y^"] = texts["y^"][:steps]
@@ -674,15 +661,6 @@
                         if step >= steps:
                             break
 
-<<<<<<< HEAD
-                        if FLAGS.attn:
-                            attn__, __ = __[0], __[1:]
-                            attn_yy_, attn_yx = attn__[:maxlen_y_], attn__[maxlen_y_:]
-                            attn_yy_ = attn_yy_[1:]
-                            for name0, name1, att in [
-                                    ("y", "y'", attn_yy_),
-                                    ("y", "x", attn_yx)]:
-=======
                         if attn_flag:
                             attn__, __ = __[0], __[1:]
                             name_atts = []
@@ -691,7 +669,6 @@
                             if FLAGS.attn_x:
                                 name_atts.append(("y", "x", attn__[-(maxlen_x - 2):]))
                             for name0, name1, att in name_atts:
->>>>>>> 025b934a
                                 print("{:<2s} - {:<2s}: ".format(name0, name1), end='')
                                 text = texts[name1]
                                 print(' '.join(map('{0[0]}={0[1]}'.format,
@@ -715,18 +692,11 @@
                                     text_length += 1
 
                                 text = text[:text_length]
-<<<<<<< HEAD
                                 softmax_prob = prob / np.sum(prob)
 
                                 print(' '.join(
                                     map('{0[0]}={0[1]}'.format,
                                         zip(text, map('{:.2f}'.format, softmax_prob)))))
-=======
-
-                                print(' '.join(
-                                    map('{0[0]}={0[1]}'.format,
-                                        zip(text, map('{:.2f}'.format, prob)))))
->>>>>>> 025b934a
 
                         print('result: {}'.format(texts["y^"][step]))
 
