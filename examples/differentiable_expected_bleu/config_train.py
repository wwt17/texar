--- conflicted
+++ resolved
@@ -1,17 +1,13 @@
 max_epochs = 1000
 steps_per_eval = 500
 tau = 1.
-<<<<<<< HEAD
 
 # policy gradient configs
 n_samples = 10
 sample_max_decoding_length = 50
 
 # inference configs
-infer_beam_width = 10
-=======
 infer_beam_width = 1
->>>>>>> 7b673ab6
 infer_max_decoding_length = 50
 
 threshold_steps = 10000
