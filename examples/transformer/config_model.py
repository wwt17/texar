"""Configurations of Transformer model
"""
import copy
import texar as tx

random_seed = 1234
beam_width = 5
alpha = 0.6
hidden_dim = 512

emb = {
    'name': 'lookup_table',
    'dim': hidden_dim,
    'initializer': {
        'type': 'random_normal_initializer',
        'kwargs': {
            'mean': 0.0,
            'stddev': hidden_dim**-0.5,
        },
    }
}

encoder = {
    'dim': hidden_dim,
<<<<<<< HEAD
    'multihead_attention': {
        'num_units': hidden_dim,
        'dropout_rate': 0.1,
        'output_dim': hidden_dim,
        'num_heads': 8,
=======
    'num_blocks': 6,
    'multihead_attention': {
        'num_heads': 8,
        'output_dim': hidden_dim
        # See documentation for more optional hyperparameters
    },
    'position_embedder_hparams': {
        'dim': hidden_dim
>>>>>>> fb8e5eed
    },
    'initializer': {
        'type': 'variance_scaling_initializer',
        'kwargs': {
            'scale': 1.0,
            'mode': 'fan_avg',
            'distribution': 'uniform',
        },
    },
    'poswise_feedforward': tx.modules.default_transformer_poswise_net_hparams(
        output_dim=hidden_dim)
}

decoder = copy.deepcopy(encoder)

loss_label_confidence = 0.9

opt = {
    'optimizer': {
        'type': 'AdamOptimizer',
        'kwargs': {
            'beta1': 0.9,
            'beta2': 0.997,
            'epsilon': 1e-9
        }
    }
}

lr = {
    'learning_rate_schedule': 'constant.linear_warmup.rsqrt_decay.rsqrt_depth',
    'lr_constant': 2 * (hidden_dim ** -0.5),
    'static_lr': 1e-3,
    'warmup_steps': 16000,
}<|MERGE_RESOLUTION|>--- conflicted
+++ resolved
@@ -22,13 +22,6 @@
 
 encoder = {
     'dim': hidden_dim,
-<<<<<<< HEAD
-    'multihead_attention': {
-        'num_units': hidden_dim,
-        'dropout_rate': 0.1,
-        'output_dim': hidden_dim,
-        'num_heads': 8,
-=======
     'num_blocks': 6,
     'multihead_attention': {
         'num_heads': 8,
@@ -37,7 +30,6 @@
     },
     'position_embedder_hparams': {
         'dim': hidden_dim
->>>>>>> fb8e5eed
     },
     'initializer': {
         'type': 'variance_scaling_initializer',
